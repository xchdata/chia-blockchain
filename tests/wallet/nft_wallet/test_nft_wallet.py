import asyncio

# pytestmark = pytest.mark.skip("TODO: Fix tests")
from typing import Any

import pytest
from clvm_tools.binutils import disassemble

from chia.consensus.block_rewards import calculate_base_farmer_reward, calculate_pool_reward
from chia.full_node.mempool_manager import MempoolManager
from chia.rpc.wallet_rpc_api import WalletRpcApi
from chia.simulator.full_node_simulator import FullNodeSimulator
from chia.simulator.simulator_protocol import FarmNewBlockProtocol
from chia.types.blockchain_format.program import Program
from chia.types.blockchain_format.sized_bytes import bytes32
from chia.types.peer_info import PeerInfo
from chia.util.byte_types import hexstr_to_bytes
from chia.util.ints import uint16, uint32, uint64
from chia.wallet.nft_wallet.nft_wallet import NFTWallet
from chia.wallet.util.compute_memos import compute_memos
from chia.wallet.util.wallet_types import WalletType
from tests.time_out_assert import time_out_assert, time_out_assert_not_none


async def tx_in_pool(mempool: MempoolManager, tx_id: bytes32) -> bool:
    tx = mempool.get_spendbundle(tx_id)
    if tx is None:
        return False
    return True


@pytest.mark.parametrize(
    "trusted",
    [True, False],
)
@pytest.mark.asyncio
async def test_nft_wallet_creation_automatically(two_wallet_nodes: Any, trusted: Any) -> None:
    num_blocks = 5
    full_nodes, wallets = two_wallet_nodes
    full_node_api = full_nodes[0]
    full_node_server = full_node_api.server
    wallet_node_0, server_0 = wallets[0]
    wallet_node_1, server_1 = wallets[1]
    wallet_0 = wallet_node_0.wallet_state_manager.main_wallet
    wallet_1 = wallet_node_1.wallet_state_manager.main_wallet

    ph = await wallet_0.get_new_puzzlehash()
    ph1 = await wallet_1.get_new_puzzlehash()

    if trusted:
        wallet_node_0.config["trusted_peers"] = {
            full_node_api.full_node.server.node_id.hex(): full_node_api.full_node.server.node_id.hex()
        }
        wallet_node_1.config["trusted_peers"] = {
            full_node_api.full_node.server.node_id.hex(): full_node_api.full_node.server.node_id.hex()
        }
    else:
        wallet_node_0.config["trusted_peers"] = {}
        wallet_node_1.config["trusted_peers"] = {}

    await server_0.start_client(PeerInfo("localhost", uint16(full_node_server._port)), None)
    await server_1.start_client(PeerInfo("localhost", uint16(full_node_server._port)), None)

    for i in range(1, num_blocks):
        await full_node_api.farm_new_transaction_block(FarmNewBlockProtocol(ph))

    funds = sum(
        [calculate_pool_reward(uint32(i)) + calculate_base_farmer_reward(uint32(i)) for i in range(1, num_blocks - 1)]
    )

    await time_out_assert(10, wallet_0.get_unconfirmed_balance, funds)
    await time_out_assert(10, wallet_0.get_confirmed_balance, funds)
    for i in range(1, num_blocks):
        await full_node_api.farm_new_transaction_block(FarmNewBlockProtocol(ph1))

    for i in range(1, num_blocks):
        await full_node_api.farm_new_transaction_block(FarmNewBlockProtocol(ph))

    await time_out_assert(15, wallet_0.get_pending_change_balance, 0)
    nft_wallet_0 = await NFTWallet.create_new_nft_wallet(
        wallet_node_0.wallet_state_manager, wallet_0, name="NFT WALLET 1"
    )
    metadata = Program.to(
        [
            ("u", ["https://www.chia.net/img/branding/chia-logo.svg"]),
            ("h", "0xD4584AD463139FA8C0D9F68F4B59F185"),
        ]
    )

    sb = await nft_wallet_0.generate_new_nft(metadata)
    assert sb
    await time_out_assert_not_none(15, full_node_api.full_node.mempool_manager.get_spendbundle, sb.name())

    for i in range(1, num_blocks):
        await full_node_api.farm_new_transaction_block(FarmNewBlockProtocol(ph1))

    await time_out_assert(15, len, 1, nft_wallet_0.nft_wallet_info.my_nft_coins)
    coins = nft_wallet_0.nft_wallet_info.my_nft_coins
    assert len(coins) == 1, "nft not generated"

    sb = await nft_wallet_0.transfer_nft(coins[0], ph1)
    assert sb is not None
    await time_out_assert_not_none(15, full_node_api.full_node.mempool_manager.get_spendbundle, sb.name())
    for i in range(1, num_blocks):
        await full_node_api.farm_new_transaction_block(FarmNewBlockProtocol(ph1))
    await time_out_assert(15, len, 2, wallet_node_1.wallet_state_manager.wallets)
    # Get the new NFT wallet
    nft_wallets = await wallet_node_1.wallet_state_manager.get_all_wallet_info_entries(WalletType.NFT)
    assert len(nft_wallets) == 1
    nft_wallet_1: NFTWallet = wallet_node_1.wallet_state_manager.wallets[nft_wallets[0].id]
    await time_out_assert(15, len, 1, nft_wallet_1.nft_wallet_info.my_nft_coins)
    coins = nft_wallet_0.nft_wallet_info.my_nft_coins
    assert len(coins) == 0
    coins = nft_wallet_1.nft_wallet_info.my_nft_coins
    assert len(coins) == 1


@pytest.mark.parametrize(
    "trusted",
    [True, False],
)
@pytest.mark.asyncio
async def test_nft_wallet_creation_and_transfer(two_wallet_nodes: Any, trusted: Any) -> None:
    num_blocks = 2
    full_nodes, wallets = two_wallet_nodes
    full_node_api: FullNodeSimulator = full_nodes[0]
    full_node_server = full_node_api.server
    wallet_node_0, server_0 = wallets[0]
    wallet_node_1, server_1 = wallets[1]
    wallet_0 = wallet_node_0.wallet_state_manager.main_wallet
    wallet_1 = wallet_node_1.wallet_state_manager.main_wallet

    ph = await wallet_0.get_new_puzzlehash()
    ph1 = await wallet_1.get_new_puzzlehash()

    if trusted:
        wallet_node_0.config["trusted_peers"] = {
            full_node_api.full_node.server.node_id.hex(): full_node_api.full_node.server.node_id.hex()
        }
        wallet_node_1.config["trusted_peers"] = {
            full_node_api.full_node.server.node_id.hex(): full_node_api.full_node.server.node_id.hex()
        }
    else:
        wallet_node_0.config["trusted_peers"] = {}
        wallet_node_1.config["trusted_peers"] = {}

    await server_0.start_client(PeerInfo("localhost", uint16(full_node_server._port)), None)
    await server_1.start_client(PeerInfo("localhost", uint16(full_node_server._port)), None)

    for i in range(1, num_blocks):
        await full_node_api.farm_new_transaction_block(FarmNewBlockProtocol(ph))

    funds = sum(
        [calculate_pool_reward(uint32(i)) + calculate_base_farmer_reward(uint32(i)) for i in range(1, num_blocks - 1)]
    )

    await time_out_assert(10, wallet_0.get_unconfirmed_balance, funds)
    await time_out_assert(10, wallet_0.get_confirmed_balance, funds)
    for i in range(1, num_blocks):
        await full_node_api.farm_new_transaction_block(FarmNewBlockProtocol(ph1))

    for i in range(1, num_blocks):
        await full_node_api.farm_new_transaction_block(FarmNewBlockProtocol(ph))

    await time_out_assert(15, wallet_0.get_pending_change_balance, 0)
    nft_wallet_0 = await NFTWallet.create_new_nft_wallet(
        wallet_node_0.wallet_state_manager, wallet_0, name="NFT WALLET 1"
    )
    metadata = Program.to(
        [
            ("u", ["https://www.chia.net/img/branding/chia-logo.svg"]),
            ("h", "0xD4584AD463139FA8C0D9F68F4B59F185"),
        ]
    )

    await time_out_assert(10, wallet_0.get_unconfirmed_balance, 2000000000000)
    await time_out_assert(10, wallet_0.get_confirmed_balance, 2000000000000)
    sb = await nft_wallet_0.generate_new_nft(metadata)
    assert sb
    # ensure hints are generated
    assert compute_memos(sb)
    await time_out_assert_not_none(15, full_node_api.full_node.mempool_manager.get_spendbundle, sb.name())

    for i in range(1, num_blocks):
        await full_node_api.farm_new_transaction_block(FarmNewBlockProtocol(ph))

    await time_out_assert(10, len, 1, nft_wallet_0.nft_wallet_info.my_nft_coins)
    metadata = Program.to(
        [
            ("u", ["https://www.test.net/logo.svg"]),
            ("h", "0xD4584AD463139FA8C0D9F68F4B59F181"),
        ]
    )

    await time_out_assert(10, wallet_0.get_unconfirmed_balance, 4000000000000 - 1)
    await time_out_assert(10, wallet_0.get_confirmed_balance, 4000000000000 - 1)
    sb = await nft_wallet_0.generate_new_nft(metadata)
    assert sb
    # ensure hints are generated
    assert compute_memos(sb)
    await time_out_assert_not_none(10, full_node_api.full_node.mempool_manager.get_spendbundle, sb.name())

    await time_out_assert(30, wallet_node_0.wallet_state_manager.lock.locked, False)
    for i in range(1, num_blocks):
        await full_node_api.farm_new_transaction_block(FarmNewBlockProtocol(ph1))
    await time_out_assert(15, len, 2, nft_wallet_0.nft_wallet_info.my_nft_coins)
    coins = nft_wallet_0.nft_wallet_info.my_nft_coins
    assert len(coins) == 2, "nft not generated"

    await time_out_assert(15, wallet_0.get_pending_change_balance, 0)
    nft_wallet_1 = await NFTWallet.create_new_nft_wallet(
        wallet_node_1.wallet_state_manager, wallet_1, name="NFT WALLET 2"
    )
    sb = await nft_wallet_0.transfer_nft(coins[1], ph1)

    assert sb is not None
    # ensure hints are generated
    assert compute_memos(sb)

    await time_out_assert_not_none(15, full_node_api.full_node.mempool_manager.get_spendbundle, sb.name())

    for i in range(1, num_blocks):
        await full_node_api.farm_new_transaction_block(FarmNewBlockProtocol(ph1))
    await time_out_assert(15, len, 1, nft_wallet_0.nft_wallet_info.my_nft_coins)
    await time_out_assert(15, len, 1, nft_wallet_1.nft_wallet_info.my_nft_coins)
    coins = nft_wallet_1.nft_wallet_info.my_nft_coins
    assert len(coins) == 1

    await time_out_assert(15, wallet_1.get_pending_change_balance, 0)
    # Send it back to original owner
    nsb = await nft_wallet_1.transfer_nft(coins[0], ph)
    assert nsb is not None

    await time_out_assert_not_none(15, full_node_api.full_node.mempool_manager.get_spendbundle, nsb.name())
    # ensure hints are generated
    assert compute_memos(nsb)

    for i in range(1, num_blocks):
        await full_node_api.farm_new_transaction_block(FarmNewBlockProtocol(ph1))
    for i in range(1, num_blocks):
        await full_node_api.farm_new_transaction_block(FarmNewBlockProtocol(ph))

    await time_out_assert(30, wallet_node_0.wallet_state_manager.lock.locked, False)
    await time_out_assert(15, len, 2, nft_wallet_0.nft_wallet_info.my_nft_coins)
    await time_out_assert(15, len, 0, nft_wallet_1.nft_wallet_info.my_nft_coins)


@pytest.mark.parametrize(
    "trusted",
    [True, False],
)
@pytest.mark.asyncio
async def test_nft_wallet_rpc_creation_and_list(two_wallet_nodes: Any, trusted: Any) -> None:
    num_blocks = 5
    full_nodes, wallets = two_wallet_nodes
    full_node_api = full_nodes[0]
    full_node_server = full_node_api.server
    wallet_node_0, server_0 = wallets[0]
    wallet_node_1, server_1 = wallets[1]
    wallet_0 = wallet_node_0.wallet_state_manager.main_wallet
    wallet_1 = wallet_node_1.wallet_state_manager.main_wallet

    ph = await wallet_0.get_new_puzzlehash()
    _ = await wallet_1.get_new_puzzlehash()

    if trusted:
        wallet_node_0.config["trusted_peers"] = {
            full_node_api.full_node.server.node_id.hex(): full_node_api.full_node.server.node_id.hex()
        }
        wallet_node_1.config["trusted_peers"] = {
            full_node_api.full_node.server.node_id.hex(): full_node_api.full_node.server.node_id.hex()
        }
    else:
        wallet_node_0.config["trusted_peers"] = {}
        wallet_node_1.config["trusted_peers"] = {}

    await server_0.start_client(PeerInfo("localhost", uint16(full_node_server._port)), None)
    await server_1.start_client(PeerInfo("localhost", uint16(full_node_server._port)), None)

    for i in range(1, num_blocks):
        await full_node_api.farm_new_transaction_block(FarmNewBlockProtocol(ph))
    funds = sum(
        [calculate_pool_reward(uint32(i)) + calculate_base_farmer_reward(uint32(i)) for i in range(1, num_blocks - 1)]
    )

    await time_out_assert(10, wallet_0.get_unconfirmed_balance, funds)
    await time_out_assert(10, wallet_0.get_confirmed_balance, funds)
    api_0 = WalletRpcApi(wallet_node_0)
    nft_wallet_0 = await api_0.create_new_wallet(dict(wallet_type="nft_wallet", name="NFT WALLET 1"))
    assert isinstance(nft_wallet_0, dict)
    assert nft_wallet_0.get("success")
    nft_wallet_0_id = nft_wallet_0["wallet_id"]

    tr1 = await api_0.nft_mint_nft(
        {
            "wallet_id": nft_wallet_0_id,
            "artist_address": ph,
            "hash": "0xD4584AD463139FA8C0D9F68F4B59F185",
            "uris": ["https://www.chia.net/img/branding/chia-logo.svg"],
        }
    )

    assert isinstance(tr1, dict)
    assert tr1.get("success")
    sb = tr1["spend_bundle"]

    await time_out_assert_not_none(15, full_node_api.full_node.mempool_manager.get_spendbundle, sb.name())
    for i in range(1, num_blocks):
        await full_node_api.farm_new_transaction_block(FarmNewBlockProtocol(ph))

    time_left = 5.0
    while time_left > 0:
        coins_response = await api_0.nft_get_nfts(dict(wallet_id=nft_wallet_0_id))
        if len(coins_response.get("nft_list", [])) > 0:
            break
        await asyncio.sleep(0.5)
        time_left -= 0.5
    else:
        raise AssertionError("NFT not minted")
    await time_out_assert(15, wallet_1.get_pending_change_balance, 0)
    tr2 = await api_0.nft_mint_nft(
        {
            "wallet_id": nft_wallet_0_id,
            "artist_address": ph,
            "hash": "0xD4584AD463139FA8C0D9F68F4B59F184",
            "uris": ["https://chialisp.com/img/logo.svg"],
        }
    )
    assert isinstance(tr2, dict)
    assert tr2.get("success")
    sb = tr2["spend_bundle"]
    await time_out_assert_not_none(15, full_node_api.full_node.mempool_manager.get_spendbundle, sb.name())
    for i in range(1, num_blocks):
        await full_node_api.farm_new_transaction_block(FarmNewBlockProtocol(ph))
<<<<<<< HEAD
    time_left = 5.0
    while time_left > 0:
        coins_response = await api_0.nft_get_nfts(dict(wallet_id=nft_wallet_0_id))
        try:
            assert isinstance(coins_response, dict)
            assert coins_response.get("success")
            coins = coins_response["nft_list"]
            assert len(coins) == 2
            uris = []
            for coin in coins:
                uris.append(coin.to_json_dict()["data_uris"][0])
            assert len(uris) == 2
            assert "https://chialisp.com/img/logo.svg" in uris
            assert bytes32.fromhex(coins[1].to_json_dict()["nft_coin_id"]) in [x.name() for x in sb.additions()]
        except AssertionError:
            if time_left < 0:
                raise
        await asyncio.sleep(0.5)
        time_left -= 0.5
=======
    await asyncio.sleep(3)
    coins_response = await api_0.nft_get_nfts(dict(wallet_id=nft_wallet_0_id))
    assert isinstance(coins_response, dict)
    assert coins_response.get("success")
    coins = coins_response["nft_list"]
    assert len(coins) == 2
    uris = []
    for coin in coins:
        uris.append(coin.to_json_dict()["data_uris"][0])
    assert len(uris) == 2
    assert "https://chialisp.com/img/logo.svg" in uris
    assert bytes32.fromhex(coins[1].to_json_dict()["nft_coin_id"][2:]) in [x.name() for x in sb.additions()]
>>>>>>> c1a6d0af


@pytest.mark.parametrize(
    "trusted",
    [True, False],
)
@pytest.mark.asyncio
async def test_nft_wallet_rpc_update_metadata(two_wallet_nodes: Any, trusted: Any) -> None:
    num_blocks = 3
    full_nodes, wallets = two_wallet_nodes
    full_node_api = full_nodes[0]
    full_node_server = full_node_api.server
    wallet_node_0, server_0 = wallets[0]
    wallet_node_1, server_1 = wallets[1]
    wallet_0 = wallet_node_0.wallet_state_manager.main_wallet
    wallet_1 = wallet_node_1.wallet_state_manager.main_wallet

    ph = await wallet_0.get_new_puzzlehash()
    _ = await wallet_1.get_new_puzzlehash()

    if trusted:
        wallet_node_0.config["trusted_peers"] = {
            full_node_api.full_node.server.node_id.hex(): full_node_api.full_node.server.node_id.hex()
        }
        wallet_node_1.config["trusted_peers"] = {
            full_node_api.full_node.server.node_id.hex(): full_node_api.full_node.server.node_id.hex()
        }
    else:
        wallet_node_0.config["trusted_peers"] = {}
        wallet_node_1.config["trusted_peers"] = {}

    for i in range(1, num_blocks):
        await full_node_api.farm_new_transaction_block(FarmNewBlockProtocol(ph))

    await server_0.start_client(PeerInfo("localhost", uint16(full_node_server._port)), None)
    await server_1.start_client(PeerInfo("localhost", uint16(full_node_server._port)), None)

    funds = sum(
        [calculate_pool_reward(uint32(i)) + calculate_base_farmer_reward(uint32(i)) for i in range(1, num_blocks - 1)]
    )

    await time_out_assert(10, wallet_0.get_unconfirmed_balance, funds)
    await time_out_assert(10, wallet_0.get_confirmed_balance, funds)

    api_0 = WalletRpcApi(wallet_node_0)
    await time_out_assert(10, wallet_node_0.wallet_state_manager.synced, True)
    await time_out_assert(10, wallet_node_1.wallet_state_manager.synced, True)
    nft_wallet_0 = await api_0.create_new_wallet(dict(wallet_type="nft_wallet", name="NFT WALLET 1"))
    assert isinstance(nft_wallet_0, dict)
    assert nft_wallet_0.get("success")
    nft_wallet_0_id = nft_wallet_0["wallet_id"]

    # mint NFT
    resp = await api_0.nft_mint_nft(
        {
            "wallet_id": nft_wallet_0_id,
            "artist_address": ph,
            "hash": "0xD4584AD463139FA8C0D9F68F4B59F185",
            "uris": ["https://www.chia.net/img/branding/chia-logo.svg"],
        }
    )

    assert resp.get("success")
    sb = resp["spend_bundle"]

    await time_out_assert_not_none(15, full_node_api.full_node.mempool_manager.get_spendbundle, sb.name())
    for i in range(1, num_blocks):
        await full_node_api.farm_new_transaction_block(FarmNewBlockProtocol(ph))
    time_left = 5.0
    coins_response = {}
    while time_left > 0:
        coins_response = await api_0.nft_get_nfts(dict(wallet_id=nft_wallet_0_id))
        if coins_response.get("nft_list"):
            break
        await asyncio.sleep(0.5)
        time_left -= 0.5
    assert coins_response["nft_list"], isinstance(coins_response, dict)
    assert coins_response.get("success")
    coins = coins_response["nft_list"]
    coin = coins[0].to_json_dict()
    assert coin["data_hash"] == "0xd4584ad463139fa8c0d9f68f4b59f185"
    assert coin["chain_info"] == disassemble(
        Program.to(
            [
                ("u", ["https://www.chia.net/img/branding/chia-logo.svg"]),
                ("h", hexstr_to_bytes("0xD4584AD463139FA8C0D9F68F4B59F185")),
                ("mu", []),
                ("mh", hexstr_to_bytes("00")),
                ("lu", []),
                ("lh", hexstr_to_bytes("00")),
                ("sn", uint64(1)),
                ("st", uint64(1)),
            ]
        )
    )
    nft_coin_id = coin["nft_coin_id"]
    await time_out_assert(15, wallet_0.get_pending_change_balance, 0)
    # add another URI
    tr1 = await api_0.nft_add_uri(
        {"wallet_id": nft_wallet_0_id, "nft_coin_id": nft_coin_id, "uri": "http://metadata", "key": "mu"}
    )

    assert isinstance(tr1, dict)
    assert tr1.get("success")
    coins_response = await api_0.nft_get_nfts(dict(wallet_id=nft_wallet_0_id))
    assert coins_response["nft_list"][0].pending_transaction
    sb = tr1["spend_bundle"]
    await time_out_assert_not_none(15, full_node_api.full_node.mempool_manager.get_spendbundle, sb.name())
    for i in range(1, num_blocks):
        await full_node_api.farm_new_transaction_block(FarmNewBlockProtocol(ph))
    # check that new URI was added
<<<<<<< HEAD
    time_left = 5.0
    while time_left > 0:
        coins_response = await api_0.nft_get_nfts(dict(wallet_id=nft_wallet_0_id))
        try:
            assert isinstance(coins_response, dict)
            assert coins_response.get("success")
            coins = coins_response["nft_list"]
            assert len(coins) == 1
            coin = coins[0].to_json_dict()
            uris = coin["data_uris"]
            assert len(uris) == 2
            assert "https://www.chia.net/img/branding/chia-logo-white.svg" in uris
        except AssertionError:
            if time_left < 0:
                raise
        await asyncio.sleep(0.5)
        time_left -= 0.5
=======
    coins_response = await api_0.nft_get_nfts(dict(wallet_id=nft_wallet_0_id))
    assert isinstance(coins_response, dict)
    assert coins_response.get("success")
    coins = coins_response["nft_list"]
    assert len(coins) == 1
    coin = coins[0].to_json_dict()
    uris = coin["data_uris"]
    assert len(uris) == 1
    assert "https://www.chia.net/img/branding/chia-logo.svg" in uris
    assert len(coin["metadata_uris"]) == 1
    assert "http://metadata" == coin["metadata_uris"][0]
    assert len(coin["license_uris"]) == 0

>>>>>>> c1a6d0af
    # add yet another URI
    await time_out_assert(15, wallet_0.get_pending_change_balance, 0)
    nft_coin_id = coin["nft_coin_id"]
    tr1 = await api_0.nft_add_uri(
        {
            "wallet_id": nft_wallet_0_id,
            "nft_coin_id": nft_coin_id,
            "uri": "http://data",
            "key": "u",
        }
    )

    assert isinstance(tr1, dict)
    assert tr1.get("success")
    sb = tr1["spend_bundle"]
    await time_out_assert_not_none(15, full_node_api.full_node.mempool_manager.get_spendbundle, sb.name())
    for i in range(1, num_blocks):
        await full_node_api.farm_new_transaction_block(FarmNewBlockProtocol(ph))
<<<<<<< HEAD
    time_left = 5.0
    while time_left > 0:
        coins_response = await api_0.nft_get_nfts(dict(wallet_id=nft_wallet_0_id))
        try:
            assert isinstance(coins_response, dict)
            assert coins_response.get("success")
            coins = coins_response["nft_list"]
            assert len(coins) == 1
            coin = coins[0].to_json_dict()
            uris = coin["data_uris"]
            assert len(uris) == 3
            assert "https://www.chia.net/img/branding/chia-logo-more-white.svg" in uris
        except AssertionError:
            if time_left < 0:
                raise
        await asyncio.sleep(0.5)
        time_left -= 0.5
=======
    await asyncio.sleep(5)
    # check that new URI was added
    coins_response = await api_0.nft_get_nfts(dict(wallet_id=nft_wallet_0_id))
    assert isinstance(coins_response, dict)
    assert coins_response.get("success")
    coins = coins_response["nft_list"]
    assert len(coins) == 1
    coin = coins[0].to_json_dict()
    uris = coin["data_uris"]
    assert len(uris) == 2
    assert len(coin["metadata_uris"]) == 1
    assert "http://data" == coin["data_uris"][0]
>>>>>>> c1a6d0af
<|MERGE_RESOLUTION|>--- conflicted
+++ resolved
@@ -332,7 +332,6 @@
     await time_out_assert_not_none(15, full_node_api.full_node.mempool_manager.get_spendbundle, sb.name())
     for i in range(1, num_blocks):
         await full_node_api.farm_new_transaction_block(FarmNewBlockProtocol(ph))
-<<<<<<< HEAD
     time_left = 5.0
     while time_left > 0:
         coins_response = await api_0.nft_get_nfts(dict(wallet_id=nft_wallet_0_id))
@@ -346,26 +345,12 @@
                 uris.append(coin.to_json_dict()["data_uris"][0])
             assert len(uris) == 2
             assert "https://chialisp.com/img/logo.svg" in uris
-            assert bytes32.fromhex(coins[1].to_json_dict()["nft_coin_id"]) in [x.name() for x in sb.additions()]
+            assert bytes32.fromhex(coins[1].to_json_dict()["nft_coin_id"][2:]) in [x.name() for x in sb.additions()]
         except AssertionError:
             if time_left < 0:
                 raise
         await asyncio.sleep(0.5)
         time_left -= 0.5
-=======
-    await asyncio.sleep(3)
-    coins_response = await api_0.nft_get_nfts(dict(wallet_id=nft_wallet_0_id))
-    assert isinstance(coins_response, dict)
-    assert coins_response.get("success")
-    coins = coins_response["nft_list"]
-    assert len(coins) == 2
-    uris = []
-    for coin in coins:
-        uris.append(coin.to_json_dict()["data_uris"][0])
-    assert len(uris) == 2
-    assert "https://chialisp.com/img/logo.svg" in uris
-    assert bytes32.fromhex(coins[1].to_json_dict()["nft_coin_id"][2:]) in [x.name() for x in sb.additions()]
->>>>>>> c1a6d0af
 
 
 @pytest.mark.parametrize(
@@ -477,7 +462,45 @@
     for i in range(1, num_blocks):
         await full_node_api.farm_new_transaction_block(FarmNewBlockProtocol(ph))
     # check that new URI was added
-<<<<<<< HEAD
+    time_left = 5.0
+    while time_left > 0:
+        coins_response = await api_0.nft_get_nfts(dict(wallet_id=nft_wallet_0_id))
+        try:
+            assert isinstance(coins_response, dict)
+            assert coins_response.get("success")
+            coins = coins_response["nft_list"]
+            assert len(coins) == 1
+            coin = coins[0].to_json_dict()
+            uris = coin["data_uris"]
+            assert len(uris) == 1
+            assert "https://www.chia.net/img/branding/chia-logo.svg" in uris
+            assert len(coin["metadata_uris"]) == 1
+            assert "http://metadata" == coin["metadata_uris"][0]
+            assert len(coin["license_uris"]) == 0
+        except AssertionError:
+            if time_left < 0:
+                raise
+        await asyncio.sleep(0.5)
+        time_left -= 0.5
+
+    # add yet another URI
+    await time_out_assert(15, wallet_0.get_pending_change_balance, 0)
+    nft_coin_id = coin["nft_coin_id"]
+    tr1 = await api_0.nft_add_uri(
+        {
+            "wallet_id": nft_wallet_0_id,
+            "nft_coin_id": nft_coin_id,
+            "uri": "http://data",
+            "key": "u",
+        }
+    )
+
+    assert isinstance(tr1, dict)
+    assert tr1.get("success")
+    sb = tr1["spend_bundle"]
+    await time_out_assert_not_none(15, full_node_api.full_node.mempool_manager.get_spendbundle, sb.name())
+    for i in range(1, num_blocks):
+        await full_node_api.farm_new_transaction_block(FarmNewBlockProtocol(ph))
     time_left = 5.0
     while time_left > 0:
         coins_response = await api_0.nft_get_nfts(dict(wallet_id=nft_wallet_0_id))
@@ -489,74 +512,10 @@
             coin = coins[0].to_json_dict()
             uris = coin["data_uris"]
             assert len(uris) == 2
-            assert "https://www.chia.net/img/branding/chia-logo-white.svg" in uris
+            assert len(coin["metadata_uris"]) == 1
+            assert "http://data" == coin["data_uris"][0]
         except AssertionError:
             if time_left < 0:
                 raise
         await asyncio.sleep(0.5)
-        time_left -= 0.5
-=======
-    coins_response = await api_0.nft_get_nfts(dict(wallet_id=nft_wallet_0_id))
-    assert isinstance(coins_response, dict)
-    assert coins_response.get("success")
-    coins = coins_response["nft_list"]
-    assert len(coins) == 1
-    coin = coins[0].to_json_dict()
-    uris = coin["data_uris"]
-    assert len(uris) == 1
-    assert "https://www.chia.net/img/branding/chia-logo.svg" in uris
-    assert len(coin["metadata_uris"]) == 1
-    assert "http://metadata" == coin["metadata_uris"][0]
-    assert len(coin["license_uris"]) == 0
-
->>>>>>> c1a6d0af
-    # add yet another URI
-    await time_out_assert(15, wallet_0.get_pending_change_balance, 0)
-    nft_coin_id = coin["nft_coin_id"]
-    tr1 = await api_0.nft_add_uri(
-        {
-            "wallet_id": nft_wallet_0_id,
-            "nft_coin_id": nft_coin_id,
-            "uri": "http://data",
-            "key": "u",
-        }
-    )
-
-    assert isinstance(tr1, dict)
-    assert tr1.get("success")
-    sb = tr1["spend_bundle"]
-    await time_out_assert_not_none(15, full_node_api.full_node.mempool_manager.get_spendbundle, sb.name())
-    for i in range(1, num_blocks):
-        await full_node_api.farm_new_transaction_block(FarmNewBlockProtocol(ph))
-<<<<<<< HEAD
-    time_left = 5.0
-    while time_left > 0:
-        coins_response = await api_0.nft_get_nfts(dict(wallet_id=nft_wallet_0_id))
-        try:
-            assert isinstance(coins_response, dict)
-            assert coins_response.get("success")
-            coins = coins_response["nft_list"]
-            assert len(coins) == 1
-            coin = coins[0].to_json_dict()
-            uris = coin["data_uris"]
-            assert len(uris) == 3
-            assert "https://www.chia.net/img/branding/chia-logo-more-white.svg" in uris
-        except AssertionError:
-            if time_left < 0:
-                raise
-        await asyncio.sleep(0.5)
-        time_left -= 0.5
-=======
-    await asyncio.sleep(5)
-    # check that new URI was added
-    coins_response = await api_0.nft_get_nfts(dict(wallet_id=nft_wallet_0_id))
-    assert isinstance(coins_response, dict)
-    assert coins_response.get("success")
-    coins = coins_response["nft_list"]
-    assert len(coins) == 1
-    coin = coins[0].to_json_dict()
-    uris = coin["data_uris"]
-    assert len(uris) == 2
-    assert len(coin["metadata_uris"]) == 1
-    assert "http://data" == coin["data_uris"][0]
->>>>>>> c1a6d0af
+        time_left -= 0.5