--- conflicted
+++ resolved
@@ -7,13 +7,9 @@
 import pytest
 import pytest_asyncio
 
-<<<<<<< HEAD
 from chia.consensus.blockchain import AddBlockResult, Blockchain
 from chia.consensus.constants import ConsensusConstants
-=======
-from chia.consensus.blockchain import AddBlockResult
 from chia.consensus.difficulty_adjustment import get_next_sub_slot_iters_and_difficulty
->>>>>>> f90ddf42
 from chia.consensus.find_fork_point import find_fork_point_in_chain
 from chia.consensus.multiprocess_validation import PreValidationResult
 from chia.consensus.pot_iterations import is_overflow_block
@@ -206,14 +202,11 @@
         peak = blockchain.get_peak()
         assert peak is not None
         peak_full_block = await blockchain.get_full_peak()
-<<<<<<< HEAD
         assert peak_full_block is not None
-=======
         next_sub_slot_iters, next_difficulty = get_next_sub_slot_iters_and_difficulty(
             blockchain.constants, False, peak, blockchain
         )
 
->>>>>>> f90ddf42
         if peak.overflow:
             store.new_peak(
                 peak,
@@ -274,20 +267,15 @@
         for block in blocks:
             await _validate_and_add_block_no_error(blockchain, block)
             sb = blockchain.block_record(block.header_hash)
-<<<<<<< HEAD
+            next_sub_slot_iters, next_difficulty = get_next_sub_slot_iters_and_difficulty(
+                blockchain.constants, False, sb, blockchain
+            )
             result = await blockchain.get_sp_and_ip_sub_slots(block.header_hash)
             assert result is not None
             sp_sub_slot, ip_sub_slot = result
-            res = store.new_peak(sb, block, sp_sub_slot, ip_sub_slot, None, blockchain)
-=======
-            next_sub_slot_iters, next_difficulty = get_next_sub_slot_iters_and_difficulty(
-                blockchain.constants, False, sb, blockchain
-            )
-            sp_sub_slot, ip_sub_slot = await blockchain.get_sp_and_ip_sub_slots(block.header_hash)
             res = store.new_peak(
                 sb, block, sp_sub_slot, ip_sub_slot, None, blockchain, next_sub_slot_iters, next_difficulty
             )
->>>>>>> f90ddf42
             assert res.added_eos is None
 
         # Add reorg blocks
@@ -313,20 +301,15 @@
                     fork_block = blockchain.height_to_block_record(uint32(fork))
                 else:
                     fork_block = None
-<<<<<<< HEAD
                 result = await blockchain.get_sp_and_ip_sub_slots(block.header_hash)
                 assert result is not None
                 sp_sub_slot, ip_sub_slot = result
-                res = store.new_peak(sb, block, sp_sub_slot, ip_sub_slot, fork_block, blockchain)
-=======
-                sp_sub_slot, ip_sub_slot = await blockchain.get_sp_and_ip_sub_slots(block.header_hash)
                 next_sub_slot_iters, next_difficulty = get_next_sub_slot_iters_and_difficulty(
                     blockchain.constants, False, sb, blockchain
                 )
                 res = store.new_peak(
                     sb, block, sp_sub_slot, ip_sub_slot, fork_block, blockchain, next_sub_slot_iters, next_difficulty
                 )
->>>>>>> f90ddf42
                 assert res.added_eos is None
 
         # Add slots to the end
@@ -718,13 +701,9 @@
         )
         block = blocks[-2]
         sb = blockchain.block_record(block.header_hash)
-<<<<<<< HEAD
         result = await blockchain.get_sp_and_ip_sub_slots(block.header_hash)
         assert result is not None
         sp_sub_slot, ip_sub_slot = result
-        res = store.new_peak(sb, block, sp_sub_slot, ip_sub_slot, None, blockchain)
-=======
-        sp_sub_slot, ip_sub_slot = await blockchain.get_sp_and_ip_sub_slots(block.header_hash)
         next_sub_slot_iters, next_difficulty = get_next_sub_slot_iters_and_difficulty(
             blockchain.constants, False, sb, blockchain
         )
@@ -732,7 +711,6 @@
         res = store.new_peak(
             sb, block, sp_sub_slot, ip_sub_slot, None, blockchain, next_sub_slot_iters, next_difficulty
         )
->>>>>>> f90ddf42
         assert res.added_eos == dependant_sub_slots[0]
         assert res.new_signage_points == []
         assert res.new_infusion_points == []
@@ -750,14 +728,9 @@
         for block in blocks[:5]:
             await _validate_and_add_block_no_error(blockchain, block)
             sb = blockchain.block_record(block.header_hash)
-<<<<<<< HEAD
             result = await blockchain.get_sp_and_ip_sub_slots(block.header_hash)
             assert result is not None
             sp_sub_slot, ip_sub_slot = result
-            res = store.new_peak(sb, block, sp_sub_slot, ip_sub_slot, None, blockchain)
-=======
-
-            sp_sub_slot, ip_sub_slot = await blockchain.get_sp_and_ip_sub_slots(block.header_hash)
             next_sub_slot_iters, next_difficulty = get_next_sub_slot_iters_and_difficulty(
                 blockchain.constants, False, sb, blockchain
             )
@@ -765,7 +738,6 @@
             res = store.new_peak(
                 sb, block, sp_sub_slot, ip_sub_slot, None, blockchain, next_sub_slot_iters, next_difficulty
             )
->>>>>>> f90ddf42
             assert res.added_eos is None
 
         case_0, case_1 = False, False
@@ -833,22 +805,17 @@
             blocks = custom_block_tools.get_consecutive_blocks(1, block_list_input=blocks, skip_slots=1)
             await _validate_and_add_block_no_error(blockchain, blocks[-1])
             peak = blockchain.get_peak()
-<<<<<<< HEAD
             assert peak is not None
             result = await blockchain.get_sp_and_ip_sub_slots(peak.header_hash)
             assert result is not None
             sp_sub_slot, ip_sub_slot = result
-            store.new_peak(peak, blocks[-1], sp_sub_slot, ip_sub_slot, None, blockchain)
-=======
-            sub_slots = await blockchain.get_sp_and_ip_sub_slots(peak.header_hash)
             next_sub_slot_iters, next_difficulty = get_next_sub_slot_iters_and_difficulty(
                 blockchain.constants, False, peak, blockchain
             )
 
             store.new_peak(
-                peak, blocks[-1], sub_slots[0], sub_slots[1], None, blockchain, next_sub_slot_iters, next_difficulty
-            )
->>>>>>> f90ddf42
+                peak, blocks[-1], sp_sub_slot, ip_sub_slot, None, blockchain, next_sub_slot_iters, next_difficulty
+            )
 
             blocks = custom_block_tools.get_consecutive_blocks(
                 2, block_list_input=blocks, guarantee_transaction_block=True
@@ -893,23 +860,17 @@
                 # Adding a new peak clears all SPs after that peak
                 await _validate_and_add_block_no_error(blockchain, blocks[-2])
                 peak = blockchain.get_peak()
-<<<<<<< HEAD
                 assert peak is not None
                 result = await blockchain.get_sp_and_ip_sub_slots(peak.header_hash)
                 assert result is not None
                 sp_sub_slot, ip_sub_slot = result
-                store.new_peak(peak, blocks[-2], sp_sub_slot, ip_sub_slot, None, blockchain)
-=======
-                sub_slots = await blockchain.get_sp_and_ip_sub_slots(peak.header_hash)
-
                 next_sub_slot_iters, next_difficulty = get_next_sub_slot_iters_and_difficulty(
                     blockchain.constants, False, peak, blockchain
                 )
 
                 store.new_peak(
-                    peak, blocks[-2], sub_slots[0], sub_slots[1], None, blockchain, next_sub_slot_iters, next_difficulty
-                )
->>>>>>> f90ddf42
+                    peak, blocks[-2], sp_sub_slot, ip_sub_slot, None, blockchain, next_sub_slot_iters, next_difficulty
+                )
 
                 assert_sp_none(i2, False)
                 assert_sp_none(i2 + 1, False)
@@ -945,17 +906,13 @@
 
                 await _validate_and_add_block_no_error(blockchain, blocks[-1])
                 peak = blockchain.get_peak()
-<<<<<<< HEAD
                 assert peak is not None
                 result = await blockchain.get_sp_and_ip_sub_slots(peak.header_hash)
                 assert result is not None
                 sp_sub_slot, ip_sub_slot = result
-=======
-                sub_slots = await blockchain.get_sp_and_ip_sub_slots(peak.header_hash)
                 next_sub_slot_iters, next_difficulty = get_next_sub_slot_iters_and_difficulty(
                     blockchain.constants, False, peak, blockchain
                 )
->>>>>>> f90ddf42
 
                 # Do a reorg, which should remove everything after B2
                 store.new_peak(
@@ -992,15 +949,11 @@
         store = FullNodeStore(blockchain.constants)
         peak = None
         peak_full_block = None
-<<<<<<< HEAD
         for block in default_1000_blocks:
-=======
-        for block in blocks:
             next_sub_slot_iters, next_difficulty = get_next_sub_slot_iters_and_difficulty(
                 blockchain.constants, True, peak, blockchain
             )
 
->>>>>>> f90ddf42
             for sub_slot in block.finished_sub_slots:
                 assert (
                     store.new_finished_sub_slot(
@@ -1012,15 +965,10 @@
             peak = blockchain.get_peak()
             assert peak is not None
             peak_full_block = await blockchain.get_full_peak()
-<<<<<<< HEAD
             assert peak_full_block is not None
             result = await blockchain.get_sp_and_ip_sub_slots(peak.header_hash)
             assert result is not None
             sp_sub_slot, ip_sub_slot = result
-            store.new_peak(peak, peak_full_block, sp_sub_slot, ip_sub_slot, None, blockchain)
-=======
-            sp_sub_slot, ip_sub_slot = await blockchain.get_sp_and_ip_sub_slots(peak.header_hash)
             store.new_peak(
                 peak, peak_full_block, sp_sub_slot, ip_sub_slot, None, blockchain, next_sub_slot_iters, next_difficulty
-            )
->>>>>>> f90ddf42
+            )