import asyncio
from pathlib import Path
from typing import AsyncIterator, Dict, List, Tuple, Set
import pytest
import pytest_asyncio

# flake8: noqa: F401
from chia.consensus.block_rewards import calculate_base_farmer_reward, calculate_pool_reward
from chia.data_layer.data_layer import DataLayer
from chia.data_layer.data_layer_types import DiffData, OperationType
from chia.rpc.data_layer_rpc_api import DataLayerRpcApi
from chia.rpc.rpc_server import start_rpc_server
from chia.rpc.wallet_rpc_api import WalletRpcApi
from chia.server.start_data_layer import service_kwargs_for_data_layer
from chia.server.start_service import Service
from chia.simulator.full_node_simulator import FullNodeSimulator
from chia.simulator.simulator_protocol import FarmNewBlockProtocol
from chia.types.blockchain_format.sized_bytes import bytes32
from chia.types.peer_info import PeerInfo
from chia.util.byte_types import hexstr_to_bytes
from chia.util.ints import uint16, uint32
from chia.wallet.wallet_node import WalletNode
from tests.setup_nodes import setup_simulators_and_wallets, bt
from tests.time_out_assert import time_out_assert
from tests.util.socket import find_available_listen_port
from tests.wallet.rl_wallet.test_rl_rpc import is_transaction_confirmed
from chia.util.config import save_config

pytestmark = pytest.mark.data_layer
nodes = Tuple[WalletNode, FullNodeSimulator]


async def init_data_layer(wallet_rpc_port: int) -> AsyncIterator[DataLayer]:
    config = bt.config
<<<<<<< HEAD
    config["data_layer"]["wallet_peer"]["port"] = wallet_rpc_port
    config["data_layer"]["port"] = find_available_listen_port("data_layer")
    config["data_layer"]["rpc_port"] = find_available_listen_port("data_layer_rpc")
    kwargs = service_kwargs_for_data_layer(root_path=bt.root_path, config=config)
=======
    # TODO: running the data server causes the RPC tests to hang at the end
    config["data_layer"]["run_server"] = False
    save_config(root_path, "config.yaml", config)
    kwargs = service_kwargs_for_data_layer(root_path, config, test_rpc_port)
>>>>>>> 7d294466
    kwargs.update(parse_cli_args=False)
    service = Service(**kwargs, handle_signals=False)
    await service.start()
    yield service._api.data_layer
    service.stop()
    await service.wait_closed()


@pytest_asyncio.fixture(scope="function")
async def one_wallet_node() -> AsyncIterator[nodes]:
    async for _ in setup_simulators_and_wallets(1, 1, {}):
        yield _


@pytest_asyncio.fixture(scope="function")
async def one_wallet_node_and_rpc() -> AsyncIterator[nodes]:
    async for nodes in setup_simulators_and_wallets(1, 1, {}):
        full_nodes, wallets = nodes
        wallet_node_0, wallet_server_0 = wallets[0]
        config = bt.config
        hostname = config["self_hostname"]
        daemon_port = config["daemon_port"]
        rpc_cleanup = await start_rpc_server(
            WalletRpcApi(wallet_node_0),
            hostname,
            daemon_port,
            wallet_node_0.config["port"],
            lambda x: None,
            bt.root_path,
            config,
            connect_to_daemon=False,
        )
        yield wallet_node_0, full_nodes[0]
        await rpc_cleanup()


@pytest.mark.asyncio
async def test_create_insert_get(one_wallet_node_and_rpc: nodes) -> None:
    root_path = bt.root_path
    wallet_node, full_node_api = one_wallet_node_and_rpc
    num_blocks = 15
    assert wallet_node.server
    await wallet_node.server.start_client(PeerInfo("localhost", uint16(full_node_api.server._port)), None)
    assert wallet_node.wallet_state_manager is not None
    ph = await wallet_node.wallet_state_manager.main_wallet.get_new_puzzlehash()
    for i in range(0, num_blocks):
        await full_node_api.farm_new_transaction_block(FarmNewBlockProtocol(ph))
        await asyncio.sleep(0.5)
    funds = sum(
        [calculate_pool_reward(uint32(i)) + calculate_base_farmer_reward(uint32(i)) for i in range(1, num_blocks)]
    )
    await time_out_assert(15, wallet_node.wallet_state_manager.main_wallet.get_confirmed_balance, funds)
    wallet_rpc_api = WalletRpcApi(wallet_node)
    async for data_layer in init_data_layer(wallet_rpc_port=wallet_node.server._port):
        data_rpc_api = DataLayerRpcApi(data_layer)
        key = b"a"
        value = b"\x00\x01"
        changelist: List[Dict[str, str]] = [{"action": "insert", "key": key.hex(), "value": value.hex()}]
        res = await data_rpc_api.create_data_store({})
        assert res is not None
        store_id = bytes32(hexstr_to_bytes(res["id"]))
        for i in range(0, num_blocks):
            await full_node_api.farm_new_transaction_block(FarmNewBlockProtocol(ph))
            await asyncio.sleep(0.2)
        res = await data_rpc_api.batch_update({"id": store_id.hex(), "changelist": changelist})
        update_tx_rec0 = res["tx_id"]
        await asyncio.sleep(1)
        for i in range(0, num_blocks):
            await full_node_api.farm_new_transaction_block(FarmNewBlockProtocol(ph))
            await asyncio.sleep(0.2)
        await time_out_assert(15, is_transaction_confirmed, True, "this is unused", wallet_rpc_api, update_tx_rec0)
        res = await data_rpc_api.get_value({"id": store_id.hex(), "key": key.hex()})
        wallet_root = await data_rpc_api.get_root({"id": store_id.hex()})
        local_root = await data_rpc_api.get_local_root({"id": store_id.hex()})
        assert wallet_root["hash"] == local_root["hash"]
        assert hexstr_to_bytes(res["value"]) == value
        changelist = [{"action": "delete", "key": key.hex()}]
        res = await data_rpc_api.batch_update({"id": store_id.hex(), "changelist": changelist})
        update_tx_rec1 = res["tx_id"]
        await asyncio.sleep(1)
        for i in range(0, num_blocks):
            await asyncio.sleep(1)
            await full_node_api.farm_new_transaction_block(FarmNewBlockProtocol(ph))
        await time_out_assert(15, is_transaction_confirmed, True, "this is unused", wallet_rpc_api, update_tx_rec1)
        with pytest.raises(Exception):
            val = await data_rpc_api.get_value({"id": store_id.hex(), "key": key.hex()})
        wallet_root = await data_rpc_api.get_root({"id": store_id.hex()})
        local_root = await data_rpc_api.get_local_root({"id": store_id.hex()})
        assert wallet_root["hash"] == bytes32([0] * 32)
        assert local_root["hash"] == None


@pytest.mark.asyncio
async def test_create_double_insert(one_wallet_node_and_rpc: nodes) -> None:
    root_path = bt.root_path
    wallet_node, full_node_api = one_wallet_node_and_rpc
    num_blocks = 15
    assert wallet_node.server
    await wallet_node.server.start_client(PeerInfo("localhost", uint16(full_node_api.server._port)), None)
    assert wallet_node.wallet_state_manager is not None
    ph = await wallet_node.wallet_state_manager.main_wallet.get_new_puzzlehash()
    for i in range(0, num_blocks):
        await full_node_api.farm_new_transaction_block(FarmNewBlockProtocol(ph))
        await asyncio.sleep(0.5)
    funds = sum(
        [calculate_pool_reward(uint32(i)) + calculate_base_farmer_reward(uint32(i)) for i in range(1, num_blocks)]
    )
    await time_out_assert(15, wallet_node.wallet_state_manager.main_wallet.get_confirmed_balance, funds)
    wallet_rpc_api = WalletRpcApi(wallet_node)
    async for data_layer in init_data_layer(wallet_rpc_port=wallet_node.server._port):
        data_rpc_api = DataLayerRpcApi(data_layer)
        res = await data_rpc_api.create_data_store({})
        assert res is not None
        store_id = bytes32(hexstr_to_bytes(res["id"]))
        for i in range(0, num_blocks):
            await full_node_api.farm_new_transaction_block(FarmNewBlockProtocol(ph))
            await asyncio.sleep(0.2)

        key1 = b"a"
        value1 = b"\x01\x02"
        changelist: List[Dict[str, str]] = [{"action": "insert", "key": key1.hex(), "value": value1.hex()}]
        res = await data_rpc_api.batch_update({"id": store_id.hex(), "changelist": changelist})
        update_tx_rec0 = res["tx_id"]
        await asyncio.sleep(1)
        for i in range(0, num_blocks):
            await full_node_api.farm_new_transaction_block(FarmNewBlockProtocol(ph))
            await asyncio.sleep(0.2)
        await time_out_assert(15, is_transaction_confirmed, True, "this is unused", wallet_rpc_api, update_tx_rec0)
        res = await data_rpc_api.get_value({"id": store_id.hex(), "key": key1.hex()})
        assert hexstr_to_bytes(res["value"]) == value1
        key2 = b"b"
        value2 = b"\x01\x23"
        changelist = [{"action": "insert", "key": key2.hex(), "value": value2.hex()}]
        res = await data_rpc_api.batch_update({"id": store_id.hex(), "changelist": changelist})
        update_tx_rec0 = res["tx_id"]
        await asyncio.sleep(1)
        for i in range(0, num_blocks):
            await full_node_api.farm_new_transaction_block(FarmNewBlockProtocol(ph))
            await asyncio.sleep(0.2)
        await time_out_assert(15, is_transaction_confirmed, True, "this is unused", wallet_rpc_api, update_tx_rec0)
        res = await data_rpc_api.get_value({"id": store_id.hex(), "key": key2.hex()})
        assert hexstr_to_bytes(res["value"]) == value2
        changelist = [{"action": "delete", "key": key1.hex()}]
        res = await data_rpc_api.batch_update({"id": store_id.hex(), "changelist": changelist})
        update_tx_rec1 = res["tx_id"]
        await asyncio.sleep(1)
        for i in range(0, num_blocks):
            await asyncio.sleep(1)
            await full_node_api.farm_new_transaction_block(FarmNewBlockProtocol(ph))
        await time_out_assert(15, is_transaction_confirmed, True, "this is unused", wallet_rpc_api, update_tx_rec1)
        with pytest.raises(Exception):
            val = await data_rpc_api.get_value({"id": store_id.hex(), "key": key1.hex()})


@pytest.mark.asyncio
async def test_keys_values_ancestors(one_wallet_node_and_rpc: nodes) -> None:
    root_path = bt.root_path
    wallet_node, full_node_api = one_wallet_node_and_rpc
    num_blocks = 15
    assert wallet_node.server
    await wallet_node.server.start_client(PeerInfo("localhost", uint16(full_node_api.server._port)), None)
    assert wallet_node.wallet_state_manager is not None
    ph = await wallet_node.wallet_state_manager.main_wallet.get_new_puzzlehash()
    for i in range(0, num_blocks):
        await full_node_api.farm_new_transaction_block(FarmNewBlockProtocol(ph))
        await asyncio.sleep(0.5)
    funds = sum(
        [calculate_pool_reward(uint32(i)) + calculate_base_farmer_reward(uint32(i)) for i in range(1, num_blocks)]
    )
    await time_out_assert(15, wallet_node.wallet_state_manager.main_wallet.get_confirmed_balance, funds)
    wallet_rpc_api = WalletRpcApi(wallet_node)
    # TODO: with this being a pseudo context manager'ish thing it doesn't actually handle shutdown
    async for data_layer in init_data_layer(wallet_rpc_port=wallet_node.server._port):
        data_rpc_api = DataLayerRpcApi(data_layer)
        res = await data_rpc_api.create_data_store({})
        assert res is not None
        store_id = bytes32(hexstr_to_bytes(res["id"]))
        for i in range(0, num_blocks):
            await full_node_api.farm_new_transaction_block(FarmNewBlockProtocol(ph))
            await asyncio.sleep(0.2)
        key1 = b"a"
        value1 = b"\x01\x02"
        changelist: List[Dict[str, str]] = [{"action": "insert", "key": key1.hex(), "value": value1.hex()}]
        key2 = b"b"
        value2 = b"\x03\x02"
        changelist.append({"action": "insert", "key": key2.hex(), "value": value2.hex()})
        key3 = b"c"
        value3 = b"\x04\x05"
        changelist.append({"action": "insert", "key": key3.hex(), "value": value3.hex()})
        key4 = b"d"
        value4 = b"\x06\x03"
        changelist.append({"action": "insert", "key": key4.hex(), "value": value4.hex()})
        key5 = b"e"
        value5 = b"\x07\x01"
        changelist.append({"action": "insert", "key": key5.hex(), "value": value5.hex()})
        res = await data_rpc_api.batch_update({"id": store_id.hex(), "changelist": changelist})
        update_tx_rec0 = res["tx_id"]
        await asyncio.sleep(1)
        for i in range(0, num_blocks):
            await full_node_api.farm_new_transaction_block(FarmNewBlockProtocol(ph))
            await asyncio.sleep(0.2)
        await time_out_assert(15, is_transaction_confirmed, True, "this is unused", wallet_rpc_api, update_tx_rec0)
        val = await data_rpc_api.get_keys_values({"id": store_id.hex()})
        dic = {}
        for item in val["keys_values"]:
            dic[item["key"]] = item["value"]
        assert dic["0x" + key1.hex()] == "0x" + value1.hex()
        assert dic["0x" + key2.hex()] == "0x" + value2.hex()
        assert dic["0x" + key3.hex()] == "0x" + value3.hex()
        assert dic["0x" + key4.hex()] == "0x" + value4.hex()
        assert dic["0x" + key5.hex()] == "0x" + value5.hex()
        val = await data_rpc_api.get_ancestors({"id": store_id.hex(), "hash": val["keys_values"][4]["hash"]})
        # todo better assertions for get_ancestors result
        assert len(val["ancestors"]) == 3
        res_before = await data_rpc_api.get_root({"id": store_id.hex()})
        assert res_before["confirmed"] is True
        assert res_before["timestamp"] > 0
        key6 = b"tasdfsd"
        value6 = b"\x08\x02"
        changelist = [{"action": "insert", "key": key6.hex(), "value": value6.hex()}]
        key7 = b"basdff"
        value7 = b"\x09\x02"
        changelist.append({"action": "insert", "key": key7.hex(), "value": value7.hex()})
        res = await data_rpc_api.batch_update({"id": store_id.hex(), "changelist": changelist})
        update_tx_rec0 = res["tx_id"]
        await asyncio.sleep(1)
        for i in range(0, num_blocks):
            await full_node_api.farm_new_transaction_block(FarmNewBlockProtocol(ph))
            await asyncio.sleep(0.2)
        await time_out_assert(15, is_transaction_confirmed, True, "this is unused", wallet_rpc_api, update_tx_rec0)
        res_after = await data_rpc_api.get_root({"id": store_id.hex()})
        assert res_after["confirmed"] is True
        assert res_after["timestamp"] > res_before["timestamp"]
        pairs_before = await data_rpc_api.get_keys_values({"id": store_id.hex(), "root_hash": res_before["hash"].hex()})
        pairs_after = await data_rpc_api.get_keys_values({"id": store_id.hex(), "root_hash": res_after["hash"].hex()})
        assert len(pairs_before["keys_values"]) == 5
        assert len(pairs_after["keys_values"]) == 7


@pytest.mark.asyncio
async def test_get_roots(one_wallet_node_and_rpc: nodes) -> None:
    root_path = bt.root_path
    wallet_node, full_node_api = one_wallet_node_and_rpc
    num_blocks = 15
    assert wallet_node.server
    await wallet_node.server.start_client(PeerInfo("localhost", uint16(full_node_api.server._port)), None)
    assert wallet_node.wallet_state_manager is not None
    ph = await wallet_node.wallet_state_manager.main_wallet.get_new_puzzlehash()
    for i in range(0, num_blocks):
        await full_node_api.farm_new_transaction_block(FarmNewBlockProtocol(ph))
        await asyncio.sleep(0.5)
    funds = sum(
        [calculate_pool_reward(uint32(i)) + calculate_base_farmer_reward(uint32(i)) for i in range(1, num_blocks)]
    )
    await time_out_assert(15, wallet_node.wallet_state_manager.main_wallet.get_confirmed_balance, funds)
    wallet_rpc_api = WalletRpcApi(wallet_node)
    async for data_layer in init_data_layer(wallet_rpc_port=wallet_node.server._port):
        data_rpc_api = DataLayerRpcApi(data_layer)
        res = await data_rpc_api.create_data_store({})
        assert res is not None
        store_id1 = bytes32(hexstr_to_bytes(res["id"]))
        for i in range(0, num_blocks):
            await full_node_api.farm_new_transaction_block(FarmNewBlockProtocol(ph))
            await asyncio.sleep(0.2)

        res = await data_rpc_api.create_data_store({})
        assert res is not None
        store_id2 = bytes32(hexstr_to_bytes(res["id"]))
        for i in range(0, num_blocks):
            await full_node_api.farm_new_transaction_block(FarmNewBlockProtocol(ph))
            await asyncio.sleep(0.2)

        key1 = b"a"
        value1 = b"\x01\x02"
        changelist: List[Dict[str, str]] = [{"action": "insert", "key": key1.hex(), "value": value1.hex()}]
        key2 = b"b"
        value2 = b"\x03\x02"
        changelist.append({"action": "insert", "key": key2.hex(), "value": value2.hex()})
        key3 = b"c"
        value3 = b"\x04\x05"
        changelist.append({"action": "insert", "key": key3.hex(), "value": value3.hex()})
        res = await data_rpc_api.batch_update({"id": store_id1.hex(), "changelist": changelist})
        update_tx_rec0 = res["tx_id"]
        await asyncio.sleep(1)
        for i in range(0, num_blocks):
            await full_node_api.farm_new_transaction_block(FarmNewBlockProtocol(ph))
            await asyncio.sleep(0.2)
        await time_out_assert(15, is_transaction_confirmed, True, "this is unused", wallet_rpc_api, update_tx_rec0)
        roots = await data_rpc_api.get_roots({"ids": [store_id1.hex(), store_id2.hex()]})
        assert roots["root_hashes"][1]["id"] == store_id2
        assert roots["root_hashes"][1]["hash"] == bytes32([0] * 32)
        assert roots["root_hashes"][1]["confirmed"] is True
        assert roots["root_hashes"][1]["timestamp"] > 0
        key4 = b"d"
        value4 = b"\x06\x03"
        changelist = [{"action": "insert", "key": key4.hex(), "value": value4.hex()}]
        key5 = b"e"
        value5 = b"\x07\x01"
        changelist.append({"action": "insert", "key": key5.hex(), "value": value5.hex()})
        res = await data_rpc_api.batch_update({"id": store_id2.hex(), "changelist": changelist})
        update_tx_rec1 = res["tx_id"]
        await asyncio.sleep(1)
        for i in range(0, num_blocks):
            await full_node_api.farm_new_transaction_block(FarmNewBlockProtocol(ph))
            await asyncio.sleep(0.2)
        await time_out_assert(15, is_transaction_confirmed, True, "this is unused", wallet_rpc_api, update_tx_rec1)
        roots = await data_rpc_api.get_roots({"ids": [store_id1.hex(), store_id2.hex()]})
        assert roots["root_hashes"][1]["id"] == store_id2
        assert roots["root_hashes"][1]["hash"] is not None
        assert roots["root_hashes"][1]["hash"] != bytes32([0] * 32)
        assert roots["root_hashes"][1]["confirmed"] is True
        assert roots["root_hashes"][1]["timestamp"] > 0


@pytest.mark.asyncio
async def test_get_root_history(one_wallet_node_and_rpc: nodes) -> None:
    root_path = bt.root_path
    wallet_node, full_node_api = one_wallet_node_and_rpc
    num_blocks = 15
    assert wallet_node.server
    await wallet_node.server.start_client(PeerInfo("localhost", uint16(full_node_api.server._port)), None)
    assert wallet_node.wallet_state_manager is not None
    ph = await wallet_node.wallet_state_manager.main_wallet.get_new_puzzlehash()
    for i in range(0, num_blocks):
        await full_node_api.farm_new_transaction_block(FarmNewBlockProtocol(ph))
        await asyncio.sleep(0.5)
    funds = sum(
        [calculate_pool_reward(uint32(i)) + calculate_base_farmer_reward(uint32(i)) for i in range(1, num_blocks)]
    )
    await time_out_assert(15, wallet_node.wallet_state_manager.main_wallet.get_confirmed_balance, funds)
    wallet_rpc_api = WalletRpcApi(wallet_node)
    async for data_layer in init_data_layer(wallet_rpc_port=wallet_node.server._port):
        data_rpc_api = DataLayerRpcApi(data_layer)
        res = await data_rpc_api.create_data_store({})
        assert res is not None
        store_id1 = bytes32(hexstr_to_bytes(res["id"]))
        for i in range(0, num_blocks):
            await full_node_api.farm_new_transaction_block(FarmNewBlockProtocol(ph))
            await asyncio.sleep(0.2)

        res = await data_rpc_api.create_data_store({})
        assert res is not None

        key1 = b"a"
        value1 = b"\x01\x02"
        changelist: List[Dict[str, str]] = [{"action": "insert", "key": key1.hex(), "value": value1.hex()}]
        key2 = b"b"
        value2 = b"\x03\x02"
        changelist.append({"action": "insert", "key": key2.hex(), "value": value2.hex()})
        key3 = b"c"
        value3 = b"\x04\x05"
        changelist.append({"action": "insert", "key": key3.hex(), "value": value3.hex()})
        res = await data_rpc_api.batch_update({"id": store_id1.hex(), "changelist": changelist})
        update_tx_rec0 = res["tx_id"]
        await asyncio.sleep(1)
        for i in range(0, num_blocks):
            await full_node_api.farm_new_transaction_block(FarmNewBlockProtocol(ph))
            await asyncio.sleep(0.2)
        await time_out_assert(15, is_transaction_confirmed, True, "this is unused", wallet_rpc_api, update_tx_rec0)
        history1 = await data_rpc_api.get_root_history({"id": store_id1.hex()})
        assert len(history1["root_history"]) == 2
        assert history1["root_history"][0]["root_hash"] == bytes32([0] * 32)
        assert history1["root_history"][0]["confirmed"] is True
        assert history1["root_history"][0]["timestamp"] > 0
        assert history1["root_history"][1]["root_hash"] != bytes32([0] * 32)
        assert history1["root_history"][1]["confirmed"] is True
        assert history1["root_history"][1]["timestamp"] > 0
        key4 = b"d"
        value4 = b"\x06\x03"
        changelist = [{"action": "insert", "key": key4.hex(), "value": value4.hex()}]
        key5 = b"e"
        value5 = b"\x07\x01"
        changelist.append({"action": "insert", "key": key5.hex(), "value": value5.hex()})
        res = await data_rpc_api.batch_update({"id": store_id1.hex(), "changelist": changelist})
        update_tx_rec1 = res["tx_id"]
        await asyncio.sleep(1)
        for i in range(0, num_blocks):
            await full_node_api.farm_new_transaction_block(FarmNewBlockProtocol(ph))
            await asyncio.sleep(0.2)
        await time_out_assert(15, is_transaction_confirmed, True, "this is unused", wallet_rpc_api, update_tx_rec1)
        history2 = await data_rpc_api.get_root_history({"id": store_id1.hex()})
        assert len(history2["root_history"]) == 3
        assert history2["root_history"][0]["root_hash"] == bytes32([0] * 32)
        assert history2["root_history"][0]["confirmed"] is True
        assert history2["root_history"][0]["timestamp"] > 0
        assert history2["root_history"][1]["root_hash"] == history1["root_history"][1]["root_hash"]
        assert history2["root_history"][1]["confirmed"] is True
        assert history2["root_history"][1]["timestamp"] > history2["root_history"][0]["timestamp"]
        assert history2["root_history"][2]["confirmed"] is True
        assert history2["root_history"][2]["timestamp"] > history2["root_history"][1]["timestamp"]


@pytest.mark.asyncio
async def test_get_kv_diff(one_wallet_node_and_rpc: nodes) -> None:
    root_path = bt.root_path
    wallet_node, full_node_api = one_wallet_node_and_rpc
    num_blocks = 15
    assert wallet_node.server
    await wallet_node.server.start_client(PeerInfo("localhost", uint16(full_node_api.server._port)), None)
    assert wallet_node.wallet_state_manager is not None
    ph = await wallet_node.wallet_state_manager.main_wallet.get_new_puzzlehash()
    for i in range(0, num_blocks):
        await full_node_api.farm_new_transaction_block(FarmNewBlockProtocol(ph))
        await asyncio.sleep(0.5)
    funds = sum(
        [calculate_pool_reward(uint32(i)) + calculate_base_farmer_reward(uint32(i)) for i in range(1, num_blocks)]
    )
    await time_out_assert(15, wallet_node.wallet_state_manager.main_wallet.get_confirmed_balance, funds)
    wallet_rpc_api = WalletRpcApi(wallet_node)
    async for data_layer in init_data_layer(wallet_rpc_port=wallet_node.server._port):
        data_rpc_api = DataLayerRpcApi(data_layer)
        res = await data_rpc_api.create_data_store({})
        assert res is not None
        store_id1 = bytes32(hexstr_to_bytes(res["id"]))
        for i in range(0, num_blocks):
            await full_node_api.farm_new_transaction_block(FarmNewBlockProtocol(ph))
            await asyncio.sleep(0.2)

        res = await data_rpc_api.create_data_store({})
        assert res is not None

        key1 = b"a"
        value1 = b"\x01\x02"
        changelist: List[Dict[str, str]] = [{"action": "insert", "key": key1.hex(), "value": value1.hex()}]
        key2 = b"b"
        value2 = b"\x03\x02"
        changelist.append({"action": "insert", "key": key2.hex(), "value": value2.hex()})
        key3 = b"c"
        value3 = b"\x04\x05"
        changelist.append({"action": "insert", "key": key3.hex(), "value": value3.hex()})
        res = await data_rpc_api.batch_update({"id": store_id1.hex(), "changelist": changelist})
        update_tx_rec0 = res["tx_id"]
        await asyncio.sleep(1)
        for i in range(0, num_blocks):
            await full_node_api.farm_new_transaction_block(FarmNewBlockProtocol(ph))
            await asyncio.sleep(0.2)
        await time_out_assert(15, is_transaction_confirmed, True, "this is unused", wallet_rpc_api, update_tx_rec0)
        history = await data_rpc_api.get_root_history({"id": store_id1.hex()})
        diff_res = await data_rpc_api.get_kv_diff(
            {
                "id": store_id1.hex(),
                "hash_1": bytes32([0] * 32).hex(),
                "hash_2": history["root_history"][1]["root_hash"].hex(),
            }
        )
        assert len(diff_res["diff"]) == 3
        diff1 = {"type": "INSERT", "key": key1.hex(), "value": value1.hex()}
        diff2 = {"type": "INSERT", "key": key2.hex(), "value": value2.hex()}
        diff3 = {"type": "INSERT", "key": key3.hex(), "value": value3.hex()}
        assert diff1 in diff_res["diff"]
        assert diff2 in diff_res["diff"]
        assert diff3 in diff_res["diff"]
        key4 = b"d"
        value4 = b"\x06\x03"
        changelist = [{"action": "insert", "key": key4.hex(), "value": value4.hex()}]
        key5 = b"e"
        value5 = b"\x07\x01"
        changelist.append({"action": "insert", "key": key5.hex(), "value": value5.hex()})
        changelist.append({"action": "delete", "key": key1.hex()})
        res = await data_rpc_api.batch_update({"id": store_id1.hex(), "changelist": changelist})
        update_tx_rec1 = res["tx_id"]
        await asyncio.sleep(1)
        for i in range(0, num_blocks):
            await full_node_api.farm_new_transaction_block(FarmNewBlockProtocol(ph))
            await asyncio.sleep(0.2)
        await time_out_assert(15, is_transaction_confirmed, True, "this is unused", wallet_rpc_api, update_tx_rec1)
        history = await data_rpc_api.get_root_history({"id": store_id1.hex()})
        diff_res = await data_rpc_api.get_kv_diff(
            {
                "id": store_id1.hex(),
                "hash_1": history["root_history"][1]["root_hash"].hex(),
                "hash_2": history["root_history"][2]["root_hash"].hex(),
            }
        )
        assert len(diff_res["diff"]) == 3
        diff1 = {"type": "DELETE", "key": key1.hex(), "value": value1.hex()}
        diff4 = {"type": "INSERT", "key": key4.hex(), "value": value4.hex()}
        diff5 = {"type": "INSERT", "key": key5.hex(), "value": value5.hex()}
        assert diff4 in diff_res["diff"]
        assert diff5 in diff_res["diff"]
        assert diff1 in diff_res["diff"]


@pytest.mark.asyncio
async def test_batch_update_matches_single_operations(one_wallet_node_and_rpc: nodes) -> None:
    root_path = bt.root_path
    wallet_node, full_node_api = one_wallet_node_and_rpc
    num_blocks = 15
    assert wallet_node.server
    await wallet_node.server.start_client(PeerInfo("localhost", uint16(full_node_api.server._port)), None)
    assert wallet_node.wallet_state_manager is not None
    ph = await wallet_node.wallet_state_manager.main_wallet.get_new_puzzlehash()
    for i in range(0, num_blocks):
        await full_node_api.farm_new_transaction_block(FarmNewBlockProtocol(ph))
        await asyncio.sleep(0.5)
    funds = sum(
        [calculate_pool_reward(uint32(i)) + calculate_base_farmer_reward(uint32(i)) for i in range(1, num_blocks)]
    )
    await time_out_assert(15, wallet_node.wallet_state_manager.main_wallet.get_confirmed_balance, funds)
    wallet_rpc_api = WalletRpcApi(wallet_node)
    async for data_layer in init_data_layer(wallet_rpc_port=wallet_node.server._port):
        data_rpc_api = DataLayerRpcApi(data_layer)
        res = await data_rpc_api.create_data_store({})
        assert res is not None
        store_id = bytes32(hexstr_to_bytes(res["id"]))
        for i in range(0, num_blocks):
            await full_node_api.farm_new_transaction_block(FarmNewBlockProtocol(ph))
            await asyncio.sleep(0.2)

        key = b"a"
        value = b"\x00\x01"
        changelist: List[Dict[str, str]] = [{"action": "insert", "key": key.hex(), "value": value.hex()}]
        res = await data_rpc_api.batch_update({"id": store_id.hex(), "changelist": changelist})
        update_tx_rec0 = res["tx_id"]
        await asyncio.sleep(1)
        for i in range(0, num_blocks):
            await full_node_api.farm_new_transaction_block(FarmNewBlockProtocol(ph))
            await asyncio.sleep(0.2)
        await time_out_assert(15, is_transaction_confirmed, True, "this is unused", wallet_rpc_api, update_tx_rec0)

        key_2 = b"b"
        value_2 = b"\x00\x01"
        changelist = [{"action": "insert", "key": key_2.hex(), "value": value_2.hex()}]
        res = await data_rpc_api.batch_update({"id": store_id.hex(), "changelist": changelist})
        update_tx_rec1 = res["tx_id"]
        await asyncio.sleep(1)
        for i in range(0, num_blocks):
            await full_node_api.farm_new_transaction_block(FarmNewBlockProtocol(ph))
            await asyncio.sleep(0.2)
        await time_out_assert(15, is_transaction_confirmed, True, "this is unused", wallet_rpc_api, update_tx_rec1)

        key_3 = b"c"
        value_3 = b"\x00\x01"
        changelist = [{"action": "insert", "key": key_3.hex(), "value": value_3.hex()}]
        res = await data_rpc_api.batch_update({"id": store_id.hex(), "changelist": changelist})
        update_tx_rec2 = res["tx_id"]
        await asyncio.sleep(1)
        for i in range(0, num_blocks):
            await full_node_api.farm_new_transaction_block(FarmNewBlockProtocol(ph))
            await asyncio.sleep(0.2)
        await time_out_assert(15, is_transaction_confirmed, True, "this is unused", wallet_rpc_api, update_tx_rec2)

        changelist = [{"action": "delete", "key": key_3.hex()}]
        res = await data_rpc_api.batch_update({"id": store_id.hex(), "changelist": changelist})
        update_tx_rec3 = res["tx_id"]
        await asyncio.sleep(1)
        for i in range(0, num_blocks):
            await full_node_api.farm_new_transaction_block(FarmNewBlockProtocol(ph))
            await asyncio.sleep(0.2)
        await time_out_assert(15, is_transaction_confirmed, True, "this is unused", wallet_rpc_api, update_tx_rec3)

        root_1 = await data_rpc_api.get_roots({"ids": [store_id.hex()]})
        expected_res_hash = root_1["root_hashes"][0]["hash"]
        assert expected_res_hash != bytes32([0] * 32)

        changelist = [{"action": "delete", "key": key_2.hex()}]
        res = await data_rpc_api.batch_update({"id": store_id.hex(), "changelist": changelist})
        update_tx_rec4 = res["tx_id"]
        await asyncio.sleep(1)
        for i in range(0, num_blocks):
            await full_node_api.farm_new_transaction_block(FarmNewBlockProtocol(ph))
            await asyncio.sleep(0.2)
        await time_out_assert(15, is_transaction_confirmed, True, "this is unused", wallet_rpc_api, update_tx_rec4)

        changelist = [{"action": "delete", "key": key.hex()}]
        res = await data_rpc_api.batch_update({"id": store_id.hex(), "changelist": changelist})
        update_tx_rec5 = res["tx_id"]
        await asyncio.sleep(1)
        for i in range(0, num_blocks):
            await full_node_api.farm_new_transaction_block(FarmNewBlockProtocol(ph))
            await asyncio.sleep(0.2)
        await time_out_assert(15, is_transaction_confirmed, True, "this is unused", wallet_rpc_api, update_tx_rec5)

        root_2 = await data_rpc_api.get_roots({"ids": [store_id.hex()]})
        hash_2 = root_2["root_hashes"][0]["hash"]
        assert hash_2 == bytes32([0] * 32)

        changelist = [{"action": "insert", "key": key.hex(), "value": value.hex()}]
        changelist.append({"action": "insert", "key": key_2.hex(), "value": value_2.hex()})
        changelist.append({"action": "insert", "key": key_3.hex(), "value": value_3.hex()})
        changelist.append({"action": "delete", "key": key_3.hex()})

        res = await data_rpc_api.batch_update({"id": store_id.hex(), "changelist": changelist})
        update_tx_rec6 = res["tx_id"]
        await asyncio.sleep(1)
        for i in range(0, num_blocks):
            await full_node_api.farm_new_transaction_block(FarmNewBlockProtocol(ph))
            await asyncio.sleep(0.2)
        await time_out_assert(15, is_transaction_confirmed, True, "this is unused", wallet_rpc_api, update_tx_rec6)

        root_3 = await data_rpc_api.get_roots({"ids": [store_id.hex()]})
        batch_hash = root_3["root_hashes"][0]["hash"]
        assert batch_hash == expected_res_hash<|MERGE_RESOLUTION|>--- conflicted
+++ resolved
@@ -32,17 +32,13 @@
 
 async def init_data_layer(wallet_rpc_port: int) -> AsyncIterator[DataLayer]:
     config = bt.config
-<<<<<<< HEAD
     config["data_layer"]["wallet_peer"]["port"] = wallet_rpc_port
     config["data_layer"]["port"] = find_available_listen_port("data_layer")
     config["data_layer"]["rpc_port"] = find_available_listen_port("data_layer_rpc")
-    kwargs = service_kwargs_for_data_layer(root_path=bt.root_path, config=config)
-=======
     # TODO: running the data server causes the RPC tests to hang at the end
     config["data_layer"]["run_server"] = False
     save_config(root_path, "config.yaml", config)
-    kwargs = service_kwargs_for_data_layer(root_path, config, test_rpc_port)
->>>>>>> 7d294466
+    kwargs = service_kwargs_for_data_layer(root_path=bt.root_path, config=config)
     kwargs.update(parse_cli_args=False)
     service = Service(**kwargs, handle_signals=False)
     await service.start()
