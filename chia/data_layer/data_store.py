import logging
import aiosqlite
from collections import defaultdict
from dataclasses import dataclass, replace
from typing import Awaitable, Callable, Dict, List, Optional, Set, Tuple, Union

from chia.data_layer.data_layer_errors import (
    InternalKeyValueError,
    InternalLeftRightNotBytes32Error,
    NodeHashError,
    TerminalLeftRightError,
    TreeGenerationIncrementingError,
)
from chia.data_layer.data_layer_types import (
    InternalNode,
    Node,
    NodeType,
    Root,
    ProofOfInclusion,
    ProofOfInclusionLayer,
    Side,
    TerminalNode,
    Status,
    InsertionData,
    DeletionData,
<<<<<<< HEAD
    DownloadMode,
    Subscription,
=======
    DiffData,
    OperationType,
>>>>>>> 0c5014a5
)
from chia.data_layer.data_layer_util import row_to_node
from chia.types.blockchain_format.program import Program
from chia.types.blockchain_format.sized_bytes import bytes32
from chia.util.byte_types import hexstr_to_bytes
from chia.util.db_wrapper import DBWrapper
from chia.util.ints import uint16

log = logging.getLogger(__name__)


# TODO: review exceptions for values that shouldn't be displayed
# TODO: pick exception types other than Exception


@dataclass
class DataStore:
    """A key/value store with the pairs being terminal nodes in a CLVM object tree."""

    db: aiosqlite.Connection
    db_wrapper: DBWrapper

    @classmethod
    async def create(cls, db_wrapper: DBWrapper) -> "DataStore":
        self = cls(db=db_wrapper.db, db_wrapper=db_wrapper)
        self.db.row_factory = aiosqlite.Row

        await self.db.execute("pragma journal_mode=wal")
        # Setting to FULL despite other locations being configurable.  If there are
        # performance issues we can consider other the implications of other options.
        await self.db.execute("pragma synchronous=FULL")
        # If foreign key checking gets turned off, please add corresponding check
        # methods.
        await self.db.execute("PRAGMA foreign_keys=ON")

        async with self.db_wrapper.locked_transaction():
            await self.db.execute(
                """
                CREATE TABLE IF NOT EXISTS node(
                    hash TEXT PRIMARY KEY NOT NULL,
                    node_type INTEGER NOT NULL,
                    left TEXT REFERENCES node,
                    right TEXT REFERENCES node,
                    key TEXT,
                    value TEXT
                )
                """
            )
            await self.db.execute(
                """
                CREATE TABLE IF NOT EXISTS root(
                    tree_id TEXT NOT NULL,
                    generation INTEGER NOT NULL,
                    node_hash TEXT,
                    status INTEGER NOT NULL,
                    PRIMARY KEY(tree_id, generation),
                    FOREIGN KEY(node_hash) REFERENCES node(hash)
                )
                """
            )
            await self.db.execute(
                """
                CREATE TABLE IF NOT EXISTS subscriptions(
                    tree_id TEXT NOT NULL,
                    mode INTEGER NOT NULL,
                    ip TEXT NOT NULL,
                    port INTEGER NOT NULL,
                    validated_wallet_generation INTEGER NOT NULL,
                    PRIMARY KEY(tree_id)
                )
                """
            )
            await self.db.execute(
                """
                CREATE INDEX IF NOT EXISTS node_hash ON root(node_hash)
                """
            )

        return self

    async def _insert_root(
        self, tree_id: bytes32, node_hash: Optional[bytes32], status: Status, generation: Optional[int] = None
    ) -> None:
        if generation is None:
            existing_generation = await self.get_tree_generation(tree_id=tree_id, lock=False)

            if existing_generation is None:
                generation = 0
            else:
                generation = existing_generation + 1

        await self.db.execute(
            """
            INSERT INTO root(tree_id, generation, node_hash, status) VALUES(:tree_id, :generation, :node_hash, :status)
            """,
            {
                "tree_id": tree_id.hex(),
                "generation": generation,
                "node_hash": None if node_hash is None else node_hash.hex(),
                "status": status.value,
            },
        )

    async def _insert_node(
        self,
        node_hash: str,
        node_type: NodeType,
        left_hash: Optional[str],
        right_hash: Optional[str],
        key: Optional[str],
        value: Optional[str],
        tree_id: str,
    ) -> None:
        # TODO: can we get sqlite to do this check?
        values = {
            "hash": node_hash,
            "node_type": node_type,
            "left": left_hash,
            "right": right_hash,
            "key": key,
            "value": value,
        }

        cursor = await self.db.execute("SELECT * FROM node WHERE hash == :hash", {"hash": node_hash})
        result = await cursor.fetchone()

        if result is None:
            await self.db.execute(
                """
                INSERT INTO node(hash, node_type, left, right, key, value)
                VALUES(:hash, :node_type, :left, :right, :key, :value)
                """,
                values,
            )
        else:
            result_dict = dict(result)
            if result_dict != values:
                raise Exception(f"Requested insertion of node with matching hash but other values differ: {node_hash}")

    async def _insert_internal_node(self, left_hash: bytes32, right_hash: bytes32, tree_id: bytes32) -> bytes32:
        node_hash = Program.to((left_hash, right_hash)).get_tree_hash(left_hash, right_hash)

        await self._insert_node(
            node_hash=node_hash.hex(),
            node_type=NodeType.INTERNAL,
            left_hash=left_hash.hex(),
            right_hash=right_hash.hex(),
            key=None,
            value=None,
            tree_id=tree_id.hex(),
        )

        return node_hash  # type: ignore[no-any-return]

    async def _insert_terminal_node(self, key: bytes, value: bytes, tree_id: bytes32) -> bytes32:
        node_hash = Program.to((key, value)).get_tree_hash()

        await self._insert_node(
            node_hash=node_hash.hex(),
            node_type=NodeType.TERMINAL,
            left_hash=None,
            right_hash=None,
            key=key.hex(),
            value=value.hex(),
            tree_id=tree_id.hex(),
        )

        return node_hash  # type: ignore[no-any-return]

    async def change_root_status(self, root: Root, status: Status = Status.PENDING) -> None:
        async with self.db_wrapper.locked_transaction(lock=True):
            await self.db.execute(
                "UPDATE root SET status = ? WHERE tree_id=? and generation = ?",
                (
                    status.value,
                    root.tree_id.hex(),
                    root.generation,
                ),
            )

    async def check(self) -> None:
        for check in self._checks:
            await check(self)

    async def _check_internal_key_value_are_null(self, *, lock: bool = True) -> None:
        async with self.db_wrapper.locked_transaction(lock=lock):
            cursor = await self.db.execute(
                "SELECT * FROM node WHERE node_type == :node_type AND (key NOT NULL OR value NOT NULL)",
                {"node_type": NodeType.INTERNAL},
            )
            hashes = [bytes32.fromhex(row["hash"]) async for row in cursor]

        if len(hashes) > 0:
            raise InternalKeyValueError(node_hashes=hashes)

    async def _check_internal_left_right_are_bytes32(self, *, lock: bool = True) -> None:
        async with self.db_wrapper.locked_transaction(lock=lock):
            cursor = await self.db.execute(
                "SELECT * FROM node WHERE node_type == :node_type",
                {"node_type": NodeType.INTERNAL},
            )

            hashes = []
            async for row in cursor:
                try:
                    bytes32.fromhex(row["left"])
                    bytes32.fromhex(row["right"])
                except ValueError:
                    hashes.append(bytes32.fromhex(row["hash"]))

        if len(hashes) > 0:
            raise InternalLeftRightNotBytes32Error(node_hashes=hashes)

    async def _check_terminal_left_right_are_null(self, *, lock: bool = True) -> None:
        async with self.db_wrapper.locked_transaction(lock=lock):
            cursor = await self.db.execute(
                "SELECT * FROM node WHERE node_type == :node_type AND (left NOT NULL OR right NOT NULL)",
                {"node_type": NodeType.TERMINAL},
            )
            hashes = [bytes32.fromhex(row["hash"]) async for row in cursor]

        if len(hashes) > 0:
            raise TerminalLeftRightError(node_hashes=hashes)

    async def _check_roots_are_incrementing(self, *, lock: bool = True) -> None:
        async with self.db_wrapper.locked_transaction(lock=lock):
            cursor = await self.db.execute("SELECT * FROM root ORDER BY tree_id, generation")
            roots = [Root.from_row(row=row) async for row in cursor]

            roots_by_tree: Dict[bytes32, List[Root]] = defaultdict(list)
            for root in roots:
                roots_by_tree[root.tree_id].append(root)

            bad_trees = []
            for tree_id, roots in roots_by_tree.items():
                current_generation = roots[-1].generation
                expected_generations = list(range(current_generation + 1))
                actual_generations = [root.generation for root in roots]
                if actual_generations != expected_generations:
                    bad_trees.append(tree_id)

            if len(bad_trees) > 0:
                raise TreeGenerationIncrementingError(tree_ids=bad_trees)

    async def _check_hashes(self, *, lock: bool = True) -> None:
        async with self.db_wrapper.locked_transaction(lock=lock):
            cursor = await self.db.execute("SELECT * FROM node")

            bad_node_hashes: List[bytes32] = []
            async for row in cursor:
                node = row_to_node(row=row)
                if isinstance(node, InternalNode):
                    expected_hash = Program.to((node.left_hash, node.right_hash)).get_tree_hash(
                        node.left_hash, node.right_hash
                    )
                elif isinstance(node, TerminalNode):
                    expected_hash = Program.to((node.key, node.value)).get_tree_hash()

                if node.hash != expected_hash:
                    bad_node_hashes.append(node.hash)

        if len(bad_node_hashes) > 0:
            raise NodeHashError(node_hashes=bad_node_hashes)

    _checks: Tuple[Callable[["DataStore"], Awaitable[None]], ...] = (
        _check_internal_key_value_are_null,
        _check_internal_left_right_are_bytes32,
        _check_terminal_left_right_are_null,
        _check_roots_are_incrementing,
        _check_hashes,
    )

    async def create_tree(self, tree_id: bytes32, *, lock: bool = True, status: Status = Status.PENDING) -> bool:
        async with self.db_wrapper.locked_transaction(lock=lock):
            await self._insert_root(tree_id=tree_id, node_hash=None, status=status)

        return True

    async def table_is_empty(self, tree_id: bytes32, *, lock: bool = True) -> bool:
        async with self.db_wrapper.locked_transaction(lock=lock):
            tree_root = await self.get_tree_root(tree_id=tree_id, lock=False)

        return tree_root.node_hash is None

    async def get_tree_ids(self, *, lock: bool = True) -> Set[bytes32]:
        async with self.db_wrapper.locked_transaction(lock=lock):
            cursor = await self.db.execute("SELECT DISTINCT tree_id FROM root")

        tree_ids = {bytes32(hexstr_to_bytes(row["tree_id"])) async for row in cursor}

        return tree_ids

    async def get_tree_generation(self, tree_id: bytes32, *, lock: bool = True) -> int:
        async with self.db_wrapper.locked_transaction(lock=lock):
            cursor = await self.db.execute(
                "SELECT MAX(generation) FROM root WHERE tree_id == :tree_id",
                {"tree_id": tree_id.hex()},
            )
            row = await cursor.fetchone()

        if row is None:
            raise Exception(f"No generations found for tree ID: {tree_id.hex()}")
        generation: int = row["MAX(generation)"]
        return generation

    async def get_tree_root(self, tree_id: bytes32, *, lock: bool = True) -> Root:
        async with self.db_wrapper.locked_transaction(lock=lock):
            generation = await self.get_tree_generation(tree_id=tree_id, lock=False)
            cursor = await self.db.execute(
                "SELECT * FROM root WHERE tree_id == :tree_id AND generation == :generation",
                {"tree_id": tree_id.hex(), "generation": generation},
            )
            row = await cursor.fetchone()

            if row is None:
                raise Exception(f"unable to find root for id, generation: {tree_id.hex()}, {generation}")

            maybe_extra_result = await cursor.fetchone()
            if maybe_extra_result is not None:
                raise Exception(f"multiple roots found for id, generation: {tree_id.hex()}, {generation}")

        return Root.from_row(row=row)

    async def tree_id_exists(self, tree_id: bytes32, *, lock: bool = True) -> bool:
        async with self.db_wrapper.locked_transaction(lock=lock):
            cursor = await self.db.execute(
                "SELECT 1 FROM root WHERE tree_id == :tree_id",
                {"tree_id": tree_id.hex()},
            )
            row = await cursor.fetchone()

        if row is None:
            return False
        return True

    async def get_roots_between(
        self, tree_id: bytes32, generation_begin: int, generation_end: int, *, lock: bool = True
    ) -> List[Root]:
        async with self.db_wrapper.locked_transaction(lock=lock):
            cursor = await self.db.execute(
                "SELECT * FROM root WHERE tree_id == :tree_id "
                "AND generation >= :generation_begin AND generation < :generation_end ORDER BY generation ASC",
                {"tree_id": tree_id.hex(), "generation_begin": generation_begin, "generation_end": generation_end},
            )
            roots = [Root.from_row(row=row) async for row in cursor]

        return roots

    async def get_last_tree_root_by_hash(
        self, tree_id: bytes32, hash: bytes32, max_generation: Optional[int] = None, *, lock: bool = True
    ) -> Optional[Root]:
        async with self.db_wrapper.locked_transaction(lock=lock):
            max_generation_str = f"AND generation < {max_generation} " if max_generation is not None else ""
            cursor = await self.db.execute(
                "SELECT * FROM root WHERE tree_id == :tree_id "
                f"{max_generation_str}"
                "AND node_hash == :node_hash "
                "ORDER BY generation DESC LIMIT 1",
                {"tree_id": tree_id.hex(), "node_hash": hash.hex()},
            )
            row = await cursor.fetchone()

        if row is None:
            return None
        return Root.from_row(row=row)

    async def get_ancestors(self, node_hash: bytes32, tree_id: bytes32, *, lock: bool = True) -> List[InternalNode]:
        async with self.db_wrapper.locked_transaction(lock=lock):
            root = await self.get_tree_root(tree_id=tree_id, lock=False)
            if root.node_hash is None:
                raise Exception(f"Root hash is unspecified for tree ID: {tree_id.hex()}")
            cursor = await self.db.execute(
                """
                WITH RECURSIVE
                    tree_from_root_hash(hash, node_type, left, right, key, value, depth) AS (
                        SELECT node.*, 0 AS depth FROM node WHERE node.hash == :root_hash
                        UNION ALL
                        SELECT node.*, tree_from_root_hash.depth + 1 AS depth FROM node, tree_from_root_hash
                        WHERE node.hash == tree_from_root_hash.left OR node.hash == tree_from_root_hash.right
                    ),
                    ancestors(hash, node_type, left, right, key, value, depth) AS (
                        SELECT node.*, NULL AS depth FROM node
                        WHERE node.left == :reference_hash OR node.right == :reference_hash
                        UNION ALL
                        SELECT node.*, NULL AS depth FROM node, ancestors
                        WHERE node.left == ancestors.hash OR node.right == ancestors.hash
                    )
                SELECT * FROM tree_from_root_hash INNER JOIN ancestors
                WHERE tree_from_root_hash.hash == ancestors.hash
                ORDER BY tree_from_root_hash.depth DESC
                """,
                {"reference_hash": node_hash.hex(), "root_hash": root.node_hash.hex()},
            )

            # The resulting rows must represent internal nodes.  InternalNode.from_row()
            # does some amount of validation in the sense that it will fail if left
            # or right can't turn into a bytes32 as expected.  There is room for more
            # validation here if desired.
            ancestors = [InternalNode.from_row(row=row) async for row in cursor]

        return ancestors

    async def get_keys_values(
        self, tree_id: bytes32, root_hash: Optional[bytes32] = None, *, lock: bool = True
    ) -> List[TerminalNode]:
        async with self.db_wrapper.locked_transaction(lock=lock):
            if root_hash is None:
                root = await self.get_tree_root(tree_id=tree_id, lock=False)
                root_hash = root.node_hash
            cursor = await self.db.execute(
                """
                WITH RECURSIVE
                    tree_from_root_hash(hash, node_type, left, right, key, value, depth, rights) AS (
                        SELECT node.*, 0 AS depth, 0 AS rights FROM node WHERE node.hash == :root_hash
                        UNION ALL
                        SELECT
                            node.*,
                            tree_from_root_hash.depth + 1 AS depth,
                            CASE
                                WHEN node.hash == tree_from_root_hash.right
                                THEN tree_from_root_hash.rights + (1 << (62 - tree_from_root_hash.depth))
                                ELSE tree_from_root_hash.rights
                                END AS rights
                            FROM node, tree_from_root_hash
                        WHERE node.hash == tree_from_root_hash.left OR node.hash == tree_from_root_hash.right
                    )
                SELECT * FROM tree_from_root_hash
                WHERE node_type == :node_type
                ORDER BY depth ASC, rights ASC
                """,
                {"root_hash": None if root_hash is None else root_hash.hex(), "node_type": NodeType.TERMINAL},
            )

            terminal_nodes: List[TerminalNode] = []
            async for row in cursor:
                if row["depth"] > 62:
                    # TODO: Review the value and implementation of left-to-right order
                    #       reporting.  Initial use is for balanced insertion with the
                    #       work done in the query.

                    # This is limited based on the choice of 63 for the maximum left
                    # shift in the query.  This is in turn based on the SQLite integers
                    # ranging in size up to signed 8 bytes, 64 bits.  If we exceed this then
                    # we no longer guarantee the left-to-right ordering of the node
                    # list.  While 63 allows for a lot of nodes in a balanced tree, in
                    # the worst case it allows only 62 terminal nodes.
                    raise Exception("Tree depth exceeded 62, unable to guarantee left-to-right node order.")
                node = row_to_node(row=row)
                if not isinstance(node, TerminalNode):
                    raise Exception(f"Unexpected internal node found: {node.hash.hex()}")
                terminal_nodes.append(node)

        return terminal_nodes

    async def get_node_type(self, node_hash: bytes32, *, lock: bool = True) -> NodeType:
        async with self.db_wrapper.locked_transaction(lock=lock):
            cursor = await self.db.execute("SELECT node_type FROM node WHERE hash == :hash", {"hash": node_hash.hex()})
            raw_node_type = await cursor.fetchone()

        if raw_node_type is None:
            raise Exception(f"No node found for specified hash: {node_hash.hex()}")

        return NodeType(raw_node_type["node_type"])

    async def autoinsert(
        self,
        key: bytes,
        value: bytes,
        tree_id: bytes32,
        *,
        lock: bool = True,
    ) -> bytes32:
        async with self.db_wrapper.locked_transaction(lock=lock):
            pairs = await self.get_keys_values(tree_id=tree_id, lock=False)

            if len(pairs) == 0:
                reference_node_hash = None
                side = None
            else:
                reference_node_hash = pairs[0].hash
                side = Side.RIGHT

            return await self.insert(
                key=key,
                value=value,
                tree_id=tree_id,
                reference_node_hash=reference_node_hash,
                side=side,
                lock=False,
            )

    async def insert(
        self,
        key: bytes,
        value: bytes,
        tree_id: bytes32,
        reference_node_hash: Optional[bytes32],
        side: Optional[Side],
        *,
        lock: bool = True,
        status: Status = Status.PENDING,
    ) -> bytes32:
        async with self.db_wrapper.locked_transaction(lock=lock):
            was_empty = await self.table_is_empty(tree_id=tree_id, lock=False)
            root = await self.get_tree_root(tree_id=tree_id, lock=False)

            if not was_empty:
                # TODO: is there any way the db can enforce this?
                pairs = await self.get_keys_values(tree_id=tree_id, lock=False)
                if any(key == node.key for node in pairs):
                    raise Exception(f"Key already present: {key.hex()}")

            if reference_node_hash is None:
                if not was_empty:
                    raise Exception(f"Reference node hash must be specified for non-empty tree: {tree_id.hex()}")
            else:
                reference_node_type = await self.get_node_type(node_hash=reference_node_hash, lock=False)
                if reference_node_type == NodeType.INTERNAL:
                    raise Exception("can not insert a new key/value on an internal node")

            # create new terminal node
            new_terminal_node_hash = await self._insert_terminal_node(key=key, value=value, tree_id=tree_id)

            if was_empty:
                if side is not None:
                    raise Exception("Tree was empty so side must be unspecified, got: {side!r}")

                await self._insert_root(tree_id=tree_id, node_hash=new_terminal_node_hash, status=status)
            else:
                if side is None:
                    raise Exception("Tree was not empty, side must be specified.")
                if reference_node_hash is None:
                    raise Exception("Tree was not empty, reference node hash must be specified.")
                if root.node_hash is None:
                    raise Exception("Internal error.")

                ancestors: List[InternalNode] = await self.get_ancestors(
                    node_hash=reference_node_hash, tree_id=tree_id, lock=False
                )

                if side == Side.LEFT:
                    left = new_terminal_node_hash
                    right = reference_node_hash
                elif side == Side.RIGHT:
                    left = reference_node_hash
                    right = new_terminal_node_hash

                # create first new internal node
                new_hash = await self._insert_internal_node(left_hash=left, right_hash=right, tree_id=tree_id)

                traversal_node_hash = reference_node_hash

                # create updated replacements for the rest of the internal nodes
                for ancestor in ancestors:
                    if not isinstance(ancestor, InternalNode):
                        raise Exception(f"Expected an internal node but got: {type(ancestor).__name__}")

                    if ancestor.left_hash == traversal_node_hash:
                        left = new_hash
                        right = ancestor.right_hash
                    elif ancestor.right_hash == traversal_node_hash:
                        left = ancestor.left_hash
                        right = new_hash

                    traversal_node_hash = ancestor.hash

                    new_hash = await self._insert_internal_node(left_hash=left, right_hash=right, tree_id=tree_id)

                await self._insert_root(tree_id=tree_id, node_hash=new_hash, status=status)

        return new_terminal_node_hash

    async def delete(
        self,
        key: bytes,
        tree_id: bytes32,
        *,
        lock: bool = True,
        status: Status = Status.PENDING,
    ) -> None:
        async with self.db_wrapper.locked_transaction(lock=lock):
            node = await self.get_node_by_key(key=key, tree_id=tree_id, lock=False)
            ancestors = await self.get_ancestors(node_hash=node.hash, tree_id=tree_id, lock=False)

            if len(ancestors) == 0:
                # the only node is being deleted
                await self._insert_root(tree_id=tree_id, node_hash=None, status=status)

                return

            parent = ancestors[0]
            other_hash = parent.other_child_hash(hash=node.hash)

            if len(ancestors) == 1:
                # the parent is the root so the other side will become the new root
                await self._insert_root(tree_id=tree_id, node_hash=other_hash, status=status)

                return

            old_child_hash = parent.hash
            new_child_hash = other_hash
            # more parents to handle so let's traverse them
            for ancestor in ancestors[1:]:
                if ancestor.left_hash == old_child_hash:
                    left_hash = new_child_hash
                    right_hash = ancestor.right_hash
                elif ancestor.right_hash == old_child_hash:
                    left_hash = ancestor.left_hash
                    right_hash = new_child_hash
                else:
                    raise Exception("Internal error.")

                new_child_hash = await self._insert_internal_node(
                    left_hash=left_hash, right_hash=right_hash, tree_id=tree_id
                )

                old_child_hash = ancestor.hash

            await self._insert_root(tree_id=tree_id, node_hash=new_child_hash, status=status)

        return

    async def get_node_by_key(self, key: bytes, tree_id: bytes32, *, lock: bool = True) -> TerminalNode:
        async with self.db_wrapper.locked_transaction(lock=lock):
            nodes = await self.get_keys_values(tree_id=tree_id, lock=False)

        for node in nodes:
            if node.key == key:
                return node

        raise Exception(f"Key not found: {key.hex()}")

    async def get_node(self, node_hash: bytes32, *, lock: bool = True) -> Node:
        async with self.db_wrapper.locked_transaction(lock=lock):
            cursor = await self.db.execute("SELECT * FROM node WHERE hash == :hash", {"hash": node_hash.hex()})
            row = await cursor.fetchone()

        if row is None:
            raise Exception(f"Node not found for requested hash: {node_hash.hex()}")

        node = row_to_node(row=row)
        return node

    async def get_tree_as_program(self, tree_id: bytes32, *, lock: bool = True) -> Program:
        async with self.db_wrapper.locked_transaction(lock=lock):
            root = await self.get_tree_root(tree_id=tree_id, lock=False)
            # TODO: consider actual proper behavior
            assert root.node_hash is not None
            root_node = await self.get_node(node_hash=root.node_hash, lock=False)

            cursor = await self.db.execute(
                """
                WITH RECURSIVE
                    tree_from_root_hash(hash, node_type, left, right, key, value) AS (
                        SELECT node.* FROM node WHERE node.hash == :root_hash
                        UNION ALL
                        SELECT node.* FROM node, tree_from_root_hash
                        WHERE node.hash == tree_from_root_hash.left OR node.hash == tree_from_root_hash.right
                    )
                SELECT * FROM tree_from_root_hash
                """,
                {"root_hash": root_node.hash.hex()},
            )
            nodes = [row_to_node(row=row) async for row in cursor]
            hash_to_node: Dict[bytes32, Node] = {}
            for node in reversed(nodes):
                if isinstance(node, InternalNode):
                    node = replace(node, pair=(hash_to_node[node.left_hash], hash_to_node[node.right_hash]))
                hash_to_node[node.hash] = node

            root_node = hash_to_node[root_node.hash]
            # TODO: Remove ignore when done.
            #       https://github.com/Chia-Network/clvm/pull/102
            #       https://github.com/Chia-Network/clvm/pull/106
            program: Program = Program.to(root_node)

        return program

    async def get_proof_of_inclusion_by_hash(
        self,
        node_hash: bytes32,
        tree_id: bytes32,
        *,
        lock: bool = True,
    ) -> ProofOfInclusion:
        """Collect the information for a proof of inclusion of a hash in the Merkle
        tree.
        """
        async with self.db_wrapper.locked_transaction(lock=lock):
            ancestors = await self.get_ancestors(node_hash=node_hash, tree_id=tree_id, lock=False)

        if len(ancestors) > 0:
            root_hash = ancestors[-1].hash
        else:
            root_hash = node_hash

        layers: List[ProofOfInclusionLayer] = []
        child_hash = node_hash
        for parent in ancestors:
            layer = ProofOfInclusionLayer.from_internal_node(internal_node=parent, traversal_child_hash=child_hash)
            layers.append(layer)
            child_hash = parent.hash

        return ProofOfInclusion(node_hash=node_hash, root_hash=root_hash, layers=layers)

    async def get_proof_of_inclusion_by_key(
        self,
        key: bytes,
        tree_id: bytes32,
        *,
        lock: bool = True,
    ) -> ProofOfInclusion:
        """Collect the information for a proof of inclusion of a key and its value in
        the Merkle tree.
        """
        async with self.db_wrapper.locked_transaction(lock=lock):
            node = await self.get_node_by_key(key=key, tree_id=tree_id, lock=False)
            return await self.get_proof_of_inclusion_by_hash(node_hash=node.hash, tree_id=tree_id, lock=False)

    async def get_left_to_right_ordering(
        self,
        node_hash: bytes32,
        tree_id: bytes32,
        get_subtree_only: bool,
        *,
        lock: bool = True,
        num_nodes: int = 1000000000,
    ) -> List[Node]:
        ancestors = await self.get_ancestors(node_hash, tree_id, lock=True)
        path_hashes = {node_hash, *(ancestor.hash for ancestor in ancestors)}
        # The hashes that need to be traversed, initialized here as the hashes to the right of the ancestors
        # ordered from shallowest (root) to deepest (leaves) so .pop() from the end gives the deepest first.
        if not get_subtree_only:
            stack = [ancestor.right_hash for ancestor in reversed(ancestors) if ancestor.right_hash not in path_hashes]
        else:
            stack = []
        nodes: List[Node] = []
        while len(nodes) < num_nodes:
            try:
                node = await self.get_node(node_hash)
            except Exception:
                return []
            if isinstance(node, TerminalNode):
                nodes.append(node)
                if len(stack) > 0:
                    node_hash = stack.pop()
                else:
                    break
            elif isinstance(node, InternalNode):
                nodes.append(node)
                stack.append(node.right_hash)
                node_hash = node.left_hash
        return nodes

    # Returns the operation that got us from `root_hash_1` to `root_hash_2`.
    async def get_single_operation(
        self,
        root_hash_begin: Optional[bytes32],
        root_hash_end: Optional[bytes32],
        root_status: Status,
        *,
        lock: bool = False,
    ) -> Union[InsertionData, DeletionData]:
        async with self.db_wrapper.locked_transaction(lock=lock):
            if root_hash_begin is None:
                assert root_hash_end is not None
                node = await self.get_node(root_hash_end, lock=False)
                assert isinstance(node, TerminalNode)
                return InsertionData(node.hash, node.key, node.value, None, None, root_status)
            if root_hash_end is None:
                assert root_hash_begin is not None
                node = await self.get_node(root_hash_begin, lock=False)
                assert isinstance(node, TerminalNode)
                return DeletionData(None, node.key, root_status)
            copy_root_hash_end = root_hash_end
            while True:
                node_1 = await self.get_node(root_hash_begin, lock=False)
                node_2 = await self.get_node(root_hash_end, lock=False)
                if isinstance(node_1, TerminalNode):
                    assert isinstance(node_2, InternalNode)
                    if node_2.left_hash == node_1.hash:
                        new_terminal_node = await self.get_node(node_2.right_hash, lock=False)
                        side = Side.RIGHT
                    else:
                        assert node_2.right_hash == node_1.hash
                        new_terminal_node = await self.get_node(node_2.left_hash, lock=False)
                        side = Side.LEFT
                    reference_node_hash = node_1.hash
                    assert isinstance(new_terminal_node, TerminalNode)
                    return InsertionData(
                        copy_root_hash_end,
                        new_terminal_node.key,
                        new_terminal_node.value,
                        reference_node_hash,
                        side,
                        root_status,
                    )
                elif isinstance(node_2, TerminalNode):
                    assert isinstance(node_1, InternalNode)
                    if node_1.left_hash == node_2.hash:
                        new_terminal_node = await self.get_node(node_1.right_hash, lock=False)
                    else:
                        assert node_1.right_hash == node_2.hash
                        new_terminal_node = await self.get_node(node_1.left_hash, lock=False)
                    assert isinstance(new_terminal_node, TerminalNode)
                    return DeletionData(copy_root_hash_end, new_terminal_node.key, root_status)
                else:
                    if node_1.left_hash == node_2.left_hash:
                        root_hash_begin = node_1.right_hash
                        root_hash_end = node_2.right_hash
                    elif node_1.right_hash == node_2.right_hash:
                        root_hash_begin = node_1.left_hash
                        root_hash_end = node_2.left_hash
                    else:
                        assert node_1.left_hash == node_2.hash or node_1.right_hash == node_2.hash
                        if node_1.left_hash == node_2.hash:
                            new_terminal_node = await self.get_node(node_1.right_hash, lock=False)
                        else:
                            new_terminal_node = await self.get_node(node_1.left_hash, lock=False)
                        assert isinstance(new_terminal_node, TerminalNode)
                        return DeletionData(copy_root_hash_end, new_terminal_node.key, root_status)

    async def insert_batch_for_generation(
        self,
        batch: List[Tuple[NodeType, bytes32, bytes32]],
        tree_id: bytes32,
        root_hash: bytes32,
        generation: int,
        *,
        lock: bool = True,
    ) -> None:
        async with self.db_wrapper.locked_transaction(lock=lock):
            for node_type, value1, value2 in batch:
                if node_type == NodeType.INTERNAL:
                    await self._insert_internal_node(value1, value2, tree_id)
                if node_type == NodeType.TERMINAL:
                    await self._insert_terminal_node(value1, value2, tree_id)
            await self._insert_root(tree_id, root_hash, Status.COMMITTED, generation)

    async def get_operations(
        self,
        tree_id: bytes32,
        generation_begin: int,
        max_generation: int,
        num_generations: int = 10000000,
        *,
        lock: bool = True,
    ) -> List[Union[InsertionData, DeletionData]]:
        result: List[Union[InsertionData, DeletionData]] = []
        async with self.db_wrapper.locked_transaction(lock=lock):
            query_generation_begin = max(generation_begin - 1, 0)
            query_generation_end = min(
                generation_begin + num_generations, await self.get_tree_generation(tree_id=tree_id, lock=False) + 1
            )
            query_generation_end = min(query_generation_end, max_generation + 1)
            roots = await self.get_roots_between(tree_id, query_generation_begin, query_generation_end, lock=False)
            previous_root = None
            for current_root in roots:
                if previous_root is None:
                    previous_root = current_root
                    continue
                else:
                    operation = await self.get_single_operation(
                        previous_root.node_hash, current_root.node_hash, current_root.status, lock=False
                    )
                    result.append(operation)
                previous_root = current_root

        return result

<<<<<<< HEAD
    async def subscribe(self, subscription: Subscription, *, lock: bool = True) -> None:
        async with self.db_wrapper.locked_transaction(lock=lock):
            await self.db.execute(
                "INSERT INTO subscriptions(tree_id, mode, ip, port, validated_wallet_generation) "
                "VALUES (:tree_id, :mode, :ip, :port, 0)",
                {
                    "tree_id": subscription.tree_id.hex(),
                    "mode": subscription.mode.value,
                    "ip": subscription.ip,
                    "port": subscription.port,
                },
            )

    async def unsubscribe(self, tree_id: bytes32, *, lock: bool = True) -> None:
        async with self.db_wrapper.locked_transaction(lock=lock):
            await self.db.execute(
                "DELETE FROM subscriptions WHERE tree_id == :tree_id",
                {"tree_id": tree_id.hex()},
            )
            await self.db.execute(
                "DELETE FROM root WHERE tree_id == :tree_id",
                {"tree_id": tree_id.hex()},
            )

    async def get_subscriptions(self, *, lock: bool = True) -> List[Subscription]:
        subscriptions: List[Subscription] = []

        async with self.db_wrapper.locked_transaction(lock=lock):
            cursor = await self.db.execute(
                "SELECT * from subscriptions",
            )
            async for row in cursor:
                tree_id = bytes32.fromhex(row["tree_id"])
                mode_value = int(row["mode"])
                ip = row["ip"]
                port = uint16(row["port"])
                subscriptions.append(Subscription(tree_id, DownloadMode(mode_value), ip, port))

        return subscriptions

    async def get_validated_wallet_generation(self, tree_id: bytes32, *, lock: bool = True) -> int:
        async with self.db_wrapper.locked_transaction(lock=lock):
            cursor = await self.db.execute(
                "SELECT validated_wallet_generation FROM subscriptions WHERE tree_id == :tree_id",
                {"tree_id": tree_id.hex()},
            )
            row = await cursor.fetchone()

        assert row is not None
        generation: int = row["validated_wallet_generation"]
        return generation

    async def set_validated_wallet_generation(self, tree_id: bytes32, generation: int, *, lock: bool = True) -> None:
        async with self.db_wrapper.locked_transaction(lock=lock):
            await self.db.execute(
                """
                UPDATE subscriptions SET validated_wallet_generation = :generation WHERE tree_id == :tree_id
                """,
                {"tree_id": tree_id.hex(), "generation": generation},
            )
=======
    async def get_kv_diff(
        self,
        tree_id: bytes32,
        hash_1: Optional[bytes32],
        hash_2: Optional[bytes32],
        *,
        lock: bool = True,
    ) -> Set[DiffData]:
        async with self.db_wrapper.locked_transaction(lock=lock):
            old_pairs = set() if hash_1 is None else set(await self.get_keys_values(tree_id, hash_1, lock=False))
            new_pairs = set() if hash_2 is None else set(await self.get_keys_values(tree_id, hash_2, lock=False))
            insertions = set(
                DiffData(type=OperationType.INSERT, key=node.key, value=node.value)
                for node in new_pairs
                if node not in old_pairs
            )
            deletions = set(
                DiffData(type=OperationType.DELETE, key=node.key, value=node.value)
                for node in old_pairs
                if node not in new_pairs
            )
            return set.union(insertions, deletions)
>>>>>>> 0c5014a5
<|MERGE_RESOLUTION|>--- conflicted
+++ resolved
@@ -23,13 +23,10 @@
     Status,
     InsertionData,
     DeletionData,
-<<<<<<< HEAD
     DownloadMode,
     Subscription,
-=======
     DiffData,
     OperationType,
->>>>>>> 0c5014a5
 )
 from chia.data_layer.data_layer_util import row_to_node
 from chia.types.blockchain_format.program import Program
@@ -900,7 +897,6 @@
 
         return result
 
-<<<<<<< HEAD
     async def subscribe(self, subscription: Subscription, *, lock: bool = True) -> None:
         async with self.db_wrapper.locked_transaction(lock=lock):
             await self.db.execute(
@@ -961,7 +957,7 @@
                 """,
                 {"tree_id": tree_id.hex(), "generation": generation},
             )
-=======
+
     async def get_kv_diff(
         self,
         tree_id: bytes32,
@@ -983,5 +979,4 @@
                 for node in old_pairs
                 if node not in new_pairs
             )
-            return set.union(insertions, deletions)
->>>>>>> 0c5014a5
+            return set.union(insertions, deletions)