--- conflicted
+++ resolved
@@ -1215,13 +1215,9 @@
                     coins=coins,
                     ignore_max_send_amount=True,
                     primaries=additional_outputs,
-<<<<<<< HEAD
-                    coin_announcements_to_consume=coin_announcements,
-=======
                     memos=memos_0,
                     coin_announcements_to_consume=coin_announcements,
                     puzzle_announcements_to_consume=puzzle_announcements,
->>>>>>> 89f15f59
                 )
         else:
             signed_tx = await self.service.wallet_state_manager.main_wallet.generate_signed_transaction(
@@ -1231,13 +1227,9 @@
                 coins=coins,
                 ignore_max_send_amount=True,
                 primaries=additional_outputs,
-<<<<<<< HEAD
-                coin_announcements_to_consume=coin_announcements,
-=======
                 memos=memos_0,
                 coin_announcements_to_consume=coin_announcements,
                 puzzle_announcements_to_consume=puzzle_announcements,
->>>>>>> 89f15f59
             )
         return {"signed_tx": signed_tx.to_json_dict_convenience(self.service.config)}
 
