import dataclasses
from typing import Any, Dict, List, Optional
from pathlib import Path

from chia.data_layer.data_layer import DataLayer
from chia.data_layer.data_layer_util import Side, Subscription
from chia.rpc.rpc_server import Endpoint, EndpointResult

from chia.types.blockchain_format.sized_bytes import bytes32
from chia.util.byte_types import hexstr_to_bytes

# todo input assertions for all rpc's
from chia.util.ints import uint64
from chia.util.streamable import recurse_jsonify


def process_change(change: Dict[str, Any]) -> Dict[str, Any]:
    # TODO: A full class would likely be nice for this so downstream doesn't
    #       have to deal with maybe-present attributes or Dict[str, Any] hints.
    reference_node_hash = change.get("reference_node_hash")
    if reference_node_hash is not None:
        reference_node_hash = bytes32(hexstr_to_bytes(reference_node_hash))

    side = change.get("side")
    if side is not None:
        side = Side(side)

    value = change.get("value")
    if value is not None:
        value = hexstr_to_bytes(value)

    return {
        **change,
        "key": hexstr_to_bytes(change["key"]),
        "value": value,
        "reference_node_hash": reference_node_hash,
        "side": side,
    }


def get_fee(config: Dict[str, Any], request: Dict[str, Any]) -> uint64:
    fee = request.get("fee")
    if fee is None:
        config_fee = config.get("fee", 0)
        return uint64(config_fee)
    return uint64(fee)


class DataLayerRpcApi:
    # TODO: other RPC APIs do not accept a wallet and the service start does not expect to provide one
    def __init__(self, data_layer: DataLayer):  # , wallet: DataLayerWallet):
        self.service: DataLayer = data_layer
        self.service_name = "chia_data_layer"

    def get_routes(self) -> Dict[str, Endpoint]:
        return {
            "/create_data_store": self.create_data_store,
            "/get_owned_stores": self.get_owned_stores,
            "/batch_update": self.batch_update,
            "/get_value": self.get_value,
            "/get_keys_values": self.get_keys_values,
            "/get_ancestors": self.get_ancestors,
            "/get_root": self.get_root,
            "/get_local_root": self.get_local_root,
            "/get_roots": self.get_roots,
            "/delete_key": self.delete_key,
            "/insert": self.insert,
            "/subscribe": self.subscribe,
            "/unsubscribe": self.unsubscribe,
            "/remove_subscriptions": self.remove_subscriptions,
            "/subscriptions": self.subscriptions,
            "/get_kv_diff": self.get_kv_diff,
            "/get_root_history": self.get_root_history,
            "/add_missing_files": self.add_missing_files,
        }

    async def create_data_store(self, request: Dict[str, Any]) -> EndpointResult:
        if self.service is None:
            raise Exception("Data layer not created")
        fee = get_fee(self.service.config, request)
        txs, value = await self.service.create_store(uint64(fee))
        return {"txs": txs, "id": value.hex()}

    async def get_owned_stores(self, request: Dict[str, Any]) -> EndpointResult:
        if self.service is None:
            raise Exception("Data layer not created")
        singleton_records = await self.service.get_owned_stores()
        return {"store_ids": [singleton.launcher_id.hex() for singleton in singleton_records]}

    async def get_value(self, request: Dict[str, Any]) -> EndpointResult:
        store_id = bytes32.from_hexstr(request["id"])
        key = hexstr_to_bytes(request["key"])
        if self.service is None:
            raise Exception("Data layer not created")
        value = await self.service.get_value(store_id=store_id, key=key)
        hex = None
        if value is not None:
            hex = value.hex()
        return {"value": hex}

    async def get_keys_values(self, request: Dict[str, Any]) -> EndpointResult:
        store_id = bytes32(hexstr_to_bytes(request["id"]))
        root_hash = request.get("root_hash")
        if root_hash is not None:
            root_hash = bytes32.from_hexstr(root_hash)
        if self.service is None:
            raise Exception("Data layer not created")
        res = await self.service.get_keys_values(store_id, root_hash)
        json_nodes = []
        for node in res:
            json = recurse_jsonify(dataclasses.asdict(node))
            json_nodes.append(json)
        return {"keys_values": json_nodes}

    async def get_ancestors(self, request: Dict[str, Any]) -> EndpointResult:
        store_id = bytes32(hexstr_to_bytes(request["id"]))
        node_hash = bytes32.from_hexstr(request["hash"])
        if self.service is None:
            raise Exception("Data layer not created")
        value = await self.service.get_ancestors(node_hash, store_id)
        return {"ancestors": value}

    async def batch_update(self, request: Dict[str, Any]) -> EndpointResult:
        """
        id  - the id of the store we are operating on
        changelist - a list of changes to apply on store
        """
        fee = get_fee(self.service.config, request)
        changelist = [process_change(change) for change in request["changelist"]]
        store_id = bytes32(hexstr_to_bytes(request["id"]))
        # todo input checks
        if self.service is None:
            raise Exception("Data layer not created")
        transaction_record = await self.service.batch_update(store_id, changelist, uint64(fee))
        if transaction_record is None:
            raise Exception(f"Batch update failed for: {store_id}")
        return {"tx_id": transaction_record.name}

    async def insert(self, request: Dict[str, Any]) -> EndpointResult:
        """
        rows_to_add a list of clvm objects as bytes to add to talbe
        rows_to_remove a list of row hashes to remove
        """
        fee = get_fee(self.service.config, request)
        key = hexstr_to_bytes(request["key"])
        value = hexstr_to_bytes(request["value"])
        store_id = bytes32(hexstr_to_bytes(request["id"]))
        # todo input checks
        if self.service is None:
            raise Exception("Data layer not created")
        changelist = [{"action": "insert", "key": key, "value": value}]
        transaction_record = await self.service.batch_update(store_id, changelist, uint64(fee))
        return {"tx_id": transaction_record.name}

    async def delete_key(self, request: Dict[str, Any]) -> EndpointResult:
        """
        rows_to_add a list of clvm objects as bytes to add to talbe
        rows_to_remove a list of row hashes to remove
        """
        fee = get_fee(self.service.config, request)
        key = hexstr_to_bytes(request["key"])
        store_id = bytes32(hexstr_to_bytes(request["id"]))
        # todo input checks
        if self.service is None:
            raise Exception("Data layer not created")
        changelist = [{"action": "delete", "key": key}]
        transaction_record = await self.service.batch_update(store_id, changelist, uint64(fee))
        return {"tx_id": transaction_record.name}

    async def get_root(self, request: Dict[str, Any]) -> EndpointResult:
        """get hash of latest tree root"""
        store_id = bytes32(hexstr_to_bytes(request["id"]))
        # todo input checks
        if self.service is None:
            raise Exception("Data layer not created")
        rec = await self.service.get_root(store_id)
        if rec is None:
            raise Exception(f"Failed to get root for {store_id.hex()}")
        return {"hash": rec.root, "confirmed": rec.confirmed, "timestamp": rec.timestamp}

    async def get_local_root(self, request: Dict[str, Any]) -> EndpointResult:
        """get hash of latest tree root saved in our local datastore"""
        store_id = bytes32(hexstr_to_bytes(request["id"]))
        # todo input checks
        if self.service is None:
            raise Exception("Data layer not created")
        res = await self.service.get_local_root(store_id)
        return {"hash": res}

    async def get_roots(self, request: Dict[str, Any]) -> EndpointResult:
        """
        get state hashes for a list of roots
        """
        store_ids = request["ids"]
        # todo input checks
        if self.service is None:
            raise Exception("Data layer not created")
        roots = []
        for id in store_ids:
            id_bytes = bytes32.from_hexstr(id)
            rec = await self.service.get_root(id_bytes)
            if rec is not None:
                roots.append({"id": id_bytes, "hash": rec.root, "confirmed": rec.confirmed, "timestamp": rec.timestamp})
        return {"root_hashes": roots}

    async def subscribe(self, request: Dict[str, Any]) -> EndpointResult:
        """
        subscribe to singleton
        """
        store_id = request.get("id")
        if store_id is None:
            raise Exception("missing store id in request")

        if self.service is None:
            raise Exception("Data layer not created")
        store_id_bytes = bytes32.from_hexstr(store_id)
        urls = request["urls"]
        await self.service.subscribe(store_id=store_id_bytes, urls=urls)
        return {}

    async def unsubscribe(self, request: Dict[str, Any]) -> EndpointResult:
        """
        unsubscribe from singleton
        """
        store_id = request.get("id")
        if store_id is None:
            raise Exception("missing store id in request")
        if self.service is None:
            raise Exception("Data layer not created")
        store_id_bytes = bytes32.from_hexstr(store_id)
        await self.service.unsubscribe(store_id_bytes)
        return {}

    async def subscriptions(self, request: Dict[str, Any]) -> EndpointResult:
        """
        List current subscriptions
        """
        if self.service is None:
            raise Exception("Data layer not created")
        subscriptions: List[Subscription] = await self.service.get_subscriptions()
        return {"store_ids": [sub.tree_id.hex() for sub in subscriptions]}

<<<<<<< HEAD
    async def remove_subscriptions(self, request: Dict[str, Any]) -> Dict[str, Any]:
        if self.service is None:
            raise Exception("Data layer not created")
        store_id = request.get("id")
        if store_id is None:
            raise Exception("missing store id in request")
        store_id_bytes = bytes32.from_hexstr(store_id)
        urls = request["urls"]
        await self.service.remove_subscriptions(store_id=store_id_bytes, urls=urls)
        return {}

    async def add_missing_files(self, request: Dict[str, Any]) -> Dict[str, Any]:
=======
    async def add_missing_files(self, request: Dict[str, Any]) -> EndpointResult:
>>>>>>> 0602452d
        """
        complete the data server files.
        """
        if "ids" in request:
            store_ids = request["ids"]
            ids_bytes = [bytes32.from_hexstr(id) for id in store_ids]
        else:
            subscriptions: List[Subscription] = await self.service.get_subscriptions()
            ids_bytes = [subscription.tree_id for subscription in subscriptions]
        override = request.get("override", False)
        foldername: Optional[Path] = None
        if "foldername" in request:
            foldername = Path(request["foldername"])
        for tree_id in ids_bytes:
            await self.service.add_missing_files(tree_id, override, foldername)
        return {}

    async def get_root_history(self, request: Dict[str, Any]) -> EndpointResult:
        """
        get history of state hashes for a store
        """
        if self.service is None:
            raise Exception("Data layer not created")
        store_id = request["id"]
        id_bytes = bytes32.from_hexstr(store_id)
        records = await self.service.get_root_history(id_bytes)
        res: List[Dict[str, Any]] = []
        for rec in records:
            res.insert(0, {"root_hash": rec.root, "confirmed": rec.confirmed, "timestamp": rec.timestamp})
        return {"root_history": res}

    async def get_kv_diff(self, request: Dict[str, Any]) -> EndpointResult:
        """
        get kv diff between two root hashes
        """
        if self.service is None:
            raise Exception("Data layer not created")
        store_id = request["id"]
        id_bytes = bytes32.from_hexstr(store_id)
        hash_1 = request["hash_1"]
        hash_1_bytes = bytes32.from_hexstr(hash_1)
        hash_2 = request["hash_2"]
        hash_2_bytes = bytes32.from_hexstr(hash_2)
        records = await self.service.get_kv_diff(id_bytes, hash_1_bytes, hash_2_bytes)
        res: List[Dict[str, Any]] = []
        for rec in records:
            res.insert(0, {"type": rec.type.name, "key": rec.key.hex(), "value": rec.value.hex()})
        return {"diff": res}<|MERGE_RESOLUTION|>--- conflicted
+++ resolved
@@ -240,8 +240,7 @@
         subscriptions: List[Subscription] = await self.service.get_subscriptions()
         return {"store_ids": [sub.tree_id.hex() for sub in subscriptions]}
 
-<<<<<<< HEAD
-    async def remove_subscriptions(self, request: Dict[str, Any]) -> Dict[str, Any]:
+    async def remove_subscriptions(self, request: Dict[str, Any]) -> EndpointResult:
         if self.service is None:
             raise Exception("Data layer not created")
         store_id = request.get("id")
@@ -252,10 +251,7 @@
         await self.service.remove_subscriptions(store_id=store_id_bytes, urls=urls)
         return {}
 
-    async def add_missing_files(self, request: Dict[str, Any]) -> Dict[str, Any]:
-=======
     async def add_missing_files(self, request: Dict[str, Any]) -> EndpointResult:
->>>>>>> 0602452d
         """
         complete the data server files.
         """
