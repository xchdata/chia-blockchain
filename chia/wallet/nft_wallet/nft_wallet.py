--- conflicted
+++ resolved
@@ -194,9 +194,7 @@
         self.log.debug("Puzzle solution received to wallet: %s", self.wallet_info)
         coin_name = coin_spend.coin.name()
         puzzle: Program = Program.from_bytes(bytes(coin_spend.puzzle_reveal))
-        full_solution: Program = Program.from_bytes(bytes(coin_spend.solution))
         delegated_puz_solution: Program = Program.from_bytes(bytes(coin_spend.solution)).rest().rest().first().first()
-
         # At this point, the puzzle must be a NFT puzzle.
         # This method will be called only when the wallet state manager uncurried this coin as a NFT puzzle.
 
@@ -206,8 +204,9 @@
         )
         singleton_id = bytes32(uncurried_nft.singleton_launcher_id)
         parent_inner_puzhash = uncurried_nft.nft_state_layer.get_tree_hash()
-<<<<<<< HEAD
-        metadata, p2_puzzle_hash = get_metadata_and_phs(uncurried_nft, solution)
+        metadata, p2_puzzle_hash = get_metadata_and_phs(
+            uncurried_nft, puzzle, Program.from_bytes(bytes(coin_spend.solution))
+        )
         self.log.debug("Got back puzhash from solution: %s", p2_puzzle_hash)
         derivation_record: Optional[
             DerivationRecord
@@ -215,52 +214,43 @@
         if derivation_record:
             p2_puzzle = puzzle_for_pk(derivation_record.pubkey)
         else:
+            # we don't have this puzhash in puzzle store
+            # either it's not our coin or it's a NFT with a DID
             p2_puzzle = None
-=======
-        self.log.debug("Before spend metadata: %s %s \n%s", metadata, singleton_id, disassemble(delegated_puz_solution))
-
-        if delegated_puz_solution.rest().as_python() == b"":
-            conds = puzzle.run(full_solution)
-        else:
-            conds = delegated_puz_solution.rest().first().rest()
-
-        # for condition in delegated_puz_solution.rest().first().rest().as_itexr():
-        for condition in conds.as_iter():
-            self.log.debug("Checking solution condition: %s", disassemble(condition))
-            if condition.list_len() <= 2:
-                # irrelevant condition
-                continue
-            condition_code = int_from_bytes(condition.first().atom)
-            self.log.debug("Checking condition code: %r", condition_code)
-            if condition_code == -24:
-                # metadata update
-                update_condition = condition
-            elif condition_code == 51 and int_from_bytes(condition.rest().rest().first().atom) == 1:
-                puzhash = bytes32(condition.rest().first().atom)
-                memo = bytes32(condition.as_python()[-1][0])
-                if memo != puzhash:
-                    puzhash_for_derivation_record = memo
-                else:
-                    puzhash_for_derivation_record = puzhash
-
-                self.log.debug("Got back puzhash from solution: %s", puzhash)
-                derivation_record: Optional[
-                    DerivationRecord
-                ] = await self.wallet_state_manager.puzzle_store.get_derivation_record_for_puzzle_hash(
-                    puzhash_for_derivation_record
-                )
-                if derivation_record is None:
-                    # we potentially sent it somewhere
-                    await self.remove_coin(coin_spend.coin, in_transaction=in_transaction)
-                    return
-                new_inner_puzzle = puzzle_for_pk(derivation_record.pubkey)
-            else:
-                raise ValueError("Invalid condition")
-        if new_inner_puzzle is None:
-            raise ValueError("Invalid puzzle")
-        if update_condition is not None:
-            metadata = nft_puzzles.update_metadata(metadata, update_condition)
->>>>>>> cfc023fa
+        self.log.debug("Got back updated metadata: %s", metadata)
+        if p2_puzzle is None and uncurried_nft.owner_pubkey is None:
+            self.log.info("Received a puzzle hash that is not ours, returning")
+            # we transferred it to another wallet, remove the coin from our wallet
+            await self.remove_coin(coin_spend.coin, in_transaction=in_transaction)
+            return
+        if p2_puzzle is None:
+            inner_puzzle = nft_puzzles.recurry_nft_puzzle(uncurried_nft, delegated_puz_solution)
+        else:
+            inner_puzzle = p2_puzzle
+        child_puzzle: Program = nft_puzzles.create_full_puzzle(
+            singleton_id,
+            Program.to(metadata),
+            bytes32(uncurried_nft.metadata_updater_hash.atom),
+            inner_puzzle,
+        )
+        self.log.debug(
+            "Created NFT full puzzle with inner: %s",
+            nft_puzzles.create_full_puzzle_with_nft_puzzle(singleton_id, uncurried_nft.inner_puzzle),
+        )
+        for new_coin in coin_spend.additions():
+            self.log.debug(
+                "Comparing addition: %s with %s, amount: %s ",
+                new_coin.puzzle_hash,
+                child_puzzle.get_tree_hash(),
+                new_coin.amount,
+            )
+            if new_coin.puzzle_hash == child_puzzle.get_tree_hash():
+                child_coin = new_coin
+                break
+        else:
+            raise ValueError(f"Couldn't regenerate puzzle reveal for NFT: {coin_spend}")
+        self.log.info("Adding a new NFT to wallet: %s", child_coin)
+        # all is well, lets add NFT to our local db
         parent_coin = None
         coin_record = await self.wallet_state_manager.coin_store.get_coin_record(coin_name)
         if coin_record is None:
@@ -273,38 +263,6 @@
             parent_coin = coin_record.coin
         if parent_coin is None:
             raise ValueError("Error finding parent")
-        self.log.debug("Got back updated metadata: %s", metadata)
-        if p2_puzzle is None and uncurried_nft.owner_did is None:
-            self.log.info("Received a puzzle hash that is not ours, returning")
-            # we transferred it to another wallet, remove the coin from our wallet
-            await self.remove_coin(coin_spend.coin, in_transaction=in_transaction)
-            return
-        if p2_puzzle is None:
-            inner_puzzle = nft_puzzles.recurry_nft_puzzle(uncurried_nft, solution)
-        else:
-            inner_puzzle = p2_puzzle
-        child_puzzle: Program = nft_puzzles.create_full_puzzle(
-            singleton_id,
-            Program.to(metadata),
-            bytes32(uncurried_nft.metadata_updater_hash.atom),
-            inner_puzzle,
-        )
-        self.log.debug(
-            "Created NFT full puzzle with inner: %s",
-            nft_puzzles.create_full_puzzle_with_nft_puzzle(singleton_id, uncurried_nft.inner_puzzle),
-        )
-        for new_coin in coin_spend.additions():
-            self.log.debug(
-                "Comparing addition: %s with %s, amount: %s ",
-                new_coin.puzzle_hash,
-                child_puzzle.get_tree_hash(),
-                new_coin.amount,
-            )
-            if new_coin.puzzle_hash == child_puzzle.get_tree_hash():
-                child_coin = new_coin
-                break
-
-        self.log.info("Adding a new NFT to wallet: %s", child_coin)
         await self.add_coin(
             child_coin,
             child_puzzle,
@@ -501,10 +459,21 @@
         await self.standard_wallet.push_transaction(nft_record)
         return nft_record.spend_bundle
 
-    async def sign(self, spend_bundle: SpendBundle, puzzle_hashes) -> SpendBundle:
+    async def sign(self, spend_bundle: SpendBundle, puzzle_hashes: List[bytes32] = None) -> SpendBundle:
+        if puzzle_hashes is None:
+            puzzle_hashes = []
         sigs: List[G2Element] = []
         for spend in spend_bundle.coin_spends:
             pks = {}
+            if not puzzle_hashes:
+                try:
+                    uncurried_nft = UncurriedNFT.uncurry(spend.puzzle_reveal.to_program())
+                except ValueError:
+                    # not an NFT
+                    pass
+                else:
+                    self.log.debug("Found a NFT state layer to sign")
+                    puzzle_hashes.append(uncurried_nft.p2_puzzle.get_tree_hash())
             for ph in puzzle_hashes:
                 keys = await self.wallet_state_manager.get_keys(ph)
                 assert keys
