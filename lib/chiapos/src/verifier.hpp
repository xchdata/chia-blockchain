// Copyright 2018 Chia Network Inc

// Licensed under the Apache License, Version 2.0 (the "License");
// you may not use this file except in compliance with the License.
// You may obtain a copy of the License at

//    http://www.apache.org/licenses/LICENSE-2.0

// Unless required by applicable law or agreed to in writing, software
// distributed under the License is distributed on an "AS IS" BASIS,
// WITHOUT WARRANTIES OR CONDITIONS OF ANY KIND, either express or implied.
// See the License for the specific language governing permissions and
// limitations under the License.

#ifndef SRC_CPP_VERIFIER_HPP_
#define SRC_CPP_VERIFIER_HPP_

#include <vector>
#include <utility>
#include "calculate_bucket.hpp"

class Verifier {
 public:
<<<<<<< HEAD
    // Gets the quality string from a proof in proof ordering. The quality string is sha256 of
    // the challenge + two adjacent values, determined by the quality index (1-32),
    // and the proof in plot ordering.
    LargeBits GetQualityString(uint8_t k, LargeBits proof, uint16_t quality_index, const uint8_t* challenge) {
=======
    // Gets the quality string from a proof in proof ordering. The quality string is two
    // adjacent values, determined by the quality index (1-32), and the proof in plot
    // ordering.
    static LargeBits GetQualityString(uint8_t k, LargeBits proof, uint16_t quality_index) {
>>>>>>> f93095d9
        // Converts the proof from proof ordering to plot ordering
        for (uint8_t table_index = 1; table_index < 7; table_index++) {
            LargeBits new_proof;
            uint16_t size = k * (1 << (table_index - 1));
            for (uint8_t j = 0; j < (1 << (7 - table_index)); j += 2) {
                LargeBits L = proof.Slice(j * size, (j + 1) * size);
                LargeBits R = proof.Slice((j + 1) * size, (j + 2) * size);
                if (CompareProofBits(L, R, k)) {
                    new_proof += (L + R);
                } else {
                    new_proof += (R + L);
                }
            }
            proof = new_proof;
        }
        // Hashes two of the x values, based on the quality index
        vector<unsigned char> hash_input(32 + Util::ByteAlign(2 * k) / 8, 0);
        memcpy(hash_input.data(), challenge, 32);
        proof.Slice(k * quality_index, k * (quality_index + 2)).ToBytes(hash_input.data() + 32);
        vector<unsigned char> hash(picosha2::k_digest_size);
        picosha2::hash256(hash_input.begin(), hash_input.end(), hash.begin(), hash.end());
        return LargeBits(hash.data(), 32, 256);
    }

    // Validates a proof of space, and returns the quality string if the proof is valid for the given
    // k and challenge. If the proof is invalid, it returns an empty LargeBits().
    LargeBits ValidateProof(const uint8_t* id, uint8_t k, const uint8_t* challenge,
                            const uint8_t* proof_bytes, uint16_t proof_size) {
        LargeBits proof_bits = LargeBits(proof_bytes, proof_size, proof_size * 8);
        if (k * 64 != proof_bits.GetSize()) {
            return LargeBits();
        }
        std::vector<Bits> proof;
        std::vector<Bits> ys;
        std::vector<Bits> metadata;
        F1Calculator f1(k, id);

        // Calculates f1 for each of the given xs. Note that the proof is in proof order.
        for (uint8_t i = 0; i < 64; i++) {
            proof.push_back(Bits(proof_bits.SliceBitsToInt(k * i, k * (i + 1)), k));
            std::pair<Bits, Bits> results = f1.CalculateBucket(proof[i]);
            ys.push_back(std::get<0>(results));
            metadata.push_back(std::get<1>(results));
        }

        // Calculates fx for each table from 2..7, making sure everything matches on the way.
        for (uint8_t depth = 2; depth < 8; depth++) {
            FxCalculator f(k, depth, id);
            std::vector<Bits> new_ys;
            std::vector<Bits> new_metadata;
            for (uint8_t i = 0; i < (1 << (8 - depth)); i += 2) {
                PlotEntry l_plot_entry;
                PlotEntry r_plot_entry;
                l_plot_entry.y = ys[i].GetValue();
                r_plot_entry.y = ys[i+1].GetValue();
                vector<PlotEntry> bucket_L = {l_plot_entry};
                vector<PlotEntry> bucket_R = {r_plot_entry};

                // If there is no match, fails.
                uint64_t cdiff = r_plot_entry.y / kBC - l_plot_entry.y / kBC;
                if (cdiff != 1) {
                    return LargeBits();
                } else if (f.FindMatches(bucket_L, bucket_R).size() != 1) {
                    return LargeBits();
                }

                std::pair<Bits, Bits> results = f.CalculateBucket(ys[i], ys[i+1],
                                                                  metadata[i], metadata[i+1]);
                new_ys.push_back(std::get<0>(results));
                new_metadata.push_back(std::get<1>(results));
            }
            for (uint8_t i = 0; i < new_ys.size(); i++) {
                if (new_ys[i].GetSize() <= 0) {
                    return LargeBits();
                }
            }

            ys = new_ys;
            metadata = new_metadata;
        }

        Bits challenge_bits = Bits(challenge, 256/8, 256);
        uint16_t quality_index = challenge_bits.Slice(256 - 5).GetValue() << 1;

        // Makes sure the output is equal to the first k bits of the challenge
        if (challenge_bits.Slice(0, k) == ys[0].Slice(0, k)) {
            // Returns quality string, which requires changing proof to plot ordering
            return GetQualityString(k, proof_bits, quality_index, challenge);
        } else {
            return LargeBits();
        }
    }

 private:
    // Compares two lists of k values, a and b. a > b iff max(a) > max(b),
    // if there is a tie, the next largest value is compared.
    static bool CompareProofBits(LargeBits left, LargeBits right, uint8_t k) {
        uint16_t size = left.GetSize() / k;
        assert(left.GetSize() == right.GetSize());
        for (int16_t i = size - 1; i >= 0; i--) {
            LargeBits left_val = left.Slice(k * i, k * (i + 1));
            LargeBits right_val = right.Slice(k * i, k * (i + 1));
            if (left_val < right_val) {
                return true;
            }
            if (left_val > right_val) {
                return false;
            }
        }
        return false;
    }
};

#endif  // SRC_CPP_VERIFIER_HPP_
<|MERGE_RESOLUTION|>--- conflicted
+++ resolved
@@ -21,17 +21,10 @@
 
 class Verifier {
  public:
-<<<<<<< HEAD
-    // Gets the quality string from a proof in proof ordering. The quality string is sha256 of
-    // the challenge + two adjacent values, determined by the quality index (1-32),
-    // and the proof in plot ordering.
-    LargeBits GetQualityString(uint8_t k, LargeBits proof, uint16_t quality_index, const uint8_t* challenge) {
-=======
     // Gets the quality string from a proof in proof ordering. The quality string is two
     // adjacent values, determined by the quality index (1-32), and the proof in plot
     // ordering.
-    static LargeBits GetQualityString(uint8_t k, LargeBits proof, uint16_t quality_index) {
->>>>>>> f93095d9
+    static LargeBits GetQualityString(uint8_t k, LargeBits proof, uint16_t quality_index, const uint8_t* challenge) {
         // Converts the proof from proof ordering to plot ordering
         for (uint8_t table_index = 1; table_index < 7; table_index++) {
             LargeBits new_proof;
@@ -145,4 +138,4 @@
     }
 };
 
-#endif  // SRC_CPP_VERIFIER_HPP_
+#endif  // SRC_CPP_VERIFIER_HPP_