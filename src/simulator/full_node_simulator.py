--- conflicted
+++ resolved
@@ -128,12 +128,8 @@
                 current_blocks.append(self.blockchain.genesis)
                 break
             full = await self.store.get_block(tip_hash)
-<<<<<<< HEAD
             if full is None:
                 break
-=======
-            assert full is not None
->>>>>>> 7b00daae
             current_blocks.append(full)
             tip_hash = full.prev_header_hash
 
@@ -151,10 +147,7 @@
         bundle: Optional[
             SpendBundle
         ] = await self.mempool_manager.create_bundle_for_tip(top_tip)
-<<<<<<< HEAD
-=======
         assert bundle is not None
->>>>>>> 7b00daae
         dict_h = {}
 
         if bundle is not None:
